--- conflicted
+++ resolved
@@ -21,11 +21,9 @@
 
   * Add server load reporting to CloudWatch (Matt West).
 
-<<<<<<< HEAD
   * Add question QR code for proctor lookup during exams (Dave Mussulman).
-=======
+
   * Add course-instance-wide issue reporting flag (Matt West).
->>>>>>> b7b09344
 
   * Fix broken file upload element (Nathan Walters).
 
