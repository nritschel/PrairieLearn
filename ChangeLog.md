--- conflicted
+++ resolved
@@ -35,7 +35,6 @@
 
   * Add docs example of mixed on-campus and remote exam (Matt West).
 
-<<<<<<< HEAD
   * Add Azure AD authentication (Matt West).
 
   * Add ZJU institution checking from ID (Matt West).
@@ -43,9 +42,8 @@
   * Add logout support for multiple authentication providers (Matt West).
 
   * Add PrairieGrader for external grading (Nathan Walters).
-=======
+
   * Add redirect handler to enable assessment deep links (Dave Mussulman).
->>>>>>> 8f3662c4
 
   * Split installing documentation into separate method sections (Matt West).
 
