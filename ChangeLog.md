
# ChangeLog

* __next version__ - XXXX-XX-XX

  * Add support for partial credit in Homeworks (Tim Bretl).

  * Add help text to Exam assessment instance page (Tim Bretl).

  * Add support for partial credit in exams (Tim Bretl).

  * Add `<pl_file_preview>` element (Nathan Walters).

  * Add docker image for external graders with clang (Nathan Walters).

  * Add new exam grading UX with no buttons on overview page (Matt West).

  * Add Travis CI running the docker image for consistency (Matt West).

  * Add better and faster docker re-builds (Jake Bailey).

  * Add `ZJUI` as a institution option (Matt West).

  * Add python linter (Nathan Walters).

  * Add ESLint for style checking and fix related issues (Nathan Walters).

  * Add test coverage reporting with `coverage.io` (Nathan Walters).

  * Add documentation clarification on `"role": "Student"` access.

  * Add more core libraries (backbone, PrairieDraw, etc) (Matt West).

  * Add hiding of "Grade" button for manual grading (Matt West).

  * Add docs example of mixed on-campus and remote exam (Matt West).

  * Add Azure AD authentication (Matt West).

  * Add ZJU institution checking from ID (Matt West).

  * Add logout support for multiple authentication providers (Matt West).

  * Add PrairieGrader for external grading (Nathan Walters).

  * Add redirect handler to enable assessment deep links (Dave Mussulman).

  * Add `pycryptodome` for authenticated question data (Jake Bailey).

  * Add `v2` and `v3` tags to exampleCourse questions (Dave Mussulman).

  * Add `externalGradingOptions.timeout` parameter (Nathan Walters).

  * Add "Report an issue" button on questions (Matt West).

  * Add `allowIssueReporting` assessment option, default false (Matt West).

  * Add more statistics for external grader instances (Matt West).

  * Add "generating" animation to "Start assessment" button (Matt West).

  * Add maximum statistics for grading jobs (Matt West).

  * Add index on `grading_jobs.date` to speed up statistics (Matt West).

  * Add `to_json()` and `from_json()` to `prairielearn.py` to help JSON serialize standard types (Tim Bretl).

  * Add build-time system updates to Docker image (Jake Bailey).

  * Add new UINs for dev users to avoid conflicts in production DB (Matt West).

  * Add `partialCredit` question option (Matt West).

  * Add jsPlumb library from PL v1 (Matt West).

  * Add ability to de-link course instances from PrairieSchedule (Matt West).

  * Add explicit POST size limit of 200 KiB (Matt West).

  * Add size limits for grading jobs (100 KiB) (Nathan Walters).

  * Add linting for trailing commas (Nathan Walters).

  * Add GitHub link to instructor question view (Dave Mussulman).

  * Add instructor view of external grading logs (Nathan Walters).

  * Add legacy file path fallback to `clientFilesCourse` (Matt West).

  * Add full grading job log display from S3 (Nathan Walters).

  * Add instructor editing of total points and question points for assessment
    instances (Matt West).

  * Add `addBinary` example question (Matt West).

  * Add `make` to the Docker container (Dave Mussulman).

  * Add more feedback when submission to `pl_symbolic_input` has invalid format (Tim Bretl).

<<<<<<< HEAD
  * Add live update of external grading results (Nathan Walters).
=======
  * Add ability for user to switch between MATLAB and python format in `pl_matrix_output` (Tim Bretl).

  * Add copy-to-clipboard button in `pl_matrix_output` (Tim Bretl).
>>>>>>> 8eeef7ab

  * Split installing documentation into separate method sections (Matt West).

  * Remove unused dead code (`/lib/db.js`, `question-servers/shortAnswer.js`,
    and `tests/sync/*`) (Nathan Walters).

  * Remove cookie-clearing on error page (Matt West).

  * Remove old unused Python caller code (Tim Bretl).

  * Remove AWS Batch external grader (Nathan Walters).

  * Remove the need for `<pl_variable_score>` in questions (Tim Bretl).

  * Remove detailed AzureAD logging (Matt West).

  * Change `externalGradingOptions.files` to `.serverFilesCourse`
    (Nathan Walters).

  * Change Python question code timeout from 5 s to 20 s (Tim Bretl).

  * Change "Errors" tab to "Issues" (Matt West).

  * Change max DB connections from 10 to 100 (Matt West).

  * Shift most `exampleCourse` to the external `pl-template` repository.

  * Shift symbolic input parser to `lib/python_helper_sympy.py` (Tim Bretl).

  * Fix external graders with invalid submissions (Nathan Walters).

  * Fix handling of too-large file uploads (Matt West).

  * Fix rendering glitch in instructor question table (Matt West).

  * Fix instructor closing of assessment instances (Matt West).

  * Fix spurious "question is complete" bug (Tim Bretl).

  * Fix bug in sigfig method of comparison when correct answer is zero (Tim Bretl).

  * Fix bug in pl_file_upload where students could upload arbitrary files (Nathan Walters).

  * Fix render bug on exams for questions without points (Matt West).

  * Fix assessment authorization when mode is NULL (Matt West).

  * Fix bug that prevented scalars from being rendered by `pl_matrix_output` (Tim Bretl).

  * Fix bug that prevented unicode minus from being parsed by `pl_matrix_output` and `pl_number_input` (Tim Bretl).

  * Fix external grading score display when score is missing (Nathan Walters).

  * Fix handling of image pull fails for external grading (Nathan Walters).

  * Fix options for v3 questions (Jake Bailey).

  * Fix course element reloading on sync (Nathan Walters).

  * Fix course element file loading (Matt West).

  * Fix file downloads as zip for v2 questions (Matt West).

  * Fix exam instance error handling with broken variants (Tim Bretl).

  * Fix `pl_number_input` to allow suffix for units with `display=inline` (Tim Bretl).

  * Fix symbolic input parser to eliminate use of `sympy.sympify` (Tim Bretl).

  * Fix bug that prevented numbers from being converted in sympy equivalents in symbolic input parser (Tim Bretl).

  * Fix bug that prevented use of multiple symbols in `pl_symbolic_input` (Tim Bretl).

  * Fix inoperable "Test" buttons for non-v3 questions by hiding them (Matt West).

  * Fix inaccurate issue counts on assessments (Matt West).

  * Fix exam auto-closing issue with legacy assessment instances (Matt West).

  * Fix double-click handling on question buttons (Matt West).

  * Fix one broken exam from blocking other exams auto-closing (Matt West).

  * Fix v2 questions `clientCode` path on Exam assessments (Matt West).

  * Fix decreased Exams scores with reduced credit (Matt West).

  * Fix premature answer display for `pl_multiple_choice` and `pl_checkbox` (Matt West).

  * Fix broken popovers in student exam questions (Tim Bretl).

  * Fix canceling of grading jobs on a new submission (Matt West).

  * Fix symbolic expression parsing bug by disallowing floating-point numbers (Tim Bretl).

  * Fix handling of broken questions on Homeworks (Matt West).

  * Fix handling of `inf` and `nan` submissions in `pl_number_input` (Tim Bretl).

  * Fix server crash in grading job handling (Nathan Walters).

* __2.10.1__ - 2017-05-24

  * Fix display of saved submissions for Exam assessments.

* __2.10.0__ - 2017-05-20

  * Add real-time grading job status with websockets (Nathan Walters).

  * Add full DB schema migration system (Nathan Walters).

  * Add unit tests for DB migrations (Nathan Walters).

  * Add Python modules for autograders: `numpy`, `scipy`, `matplotlib`,
    `sympy`, and `pandas` (Jordi Paris Ferrer).

  * Add `scipy` and `numpy` to the PL docker image.

  * Add documentation on the new authentication flow.

  * Add more developer documentation on the database schema.

  * Add export of full database in CSV, optionally anonymized.

  * Use Python 3.5 for autograders in `exampleCourse` (Nathan Walters).

  * Fix docker build script usage help.

  * Fix base64 encoding of uploaded files.

* __2.9.1__ - 2017-05-17

  * Fix handling of failed grading jobs (Nathan Walters).

* __2.9.0__ - 2017-05-14

  * Add support for Google OAuth2 authentication.

  * Shift documentation to Read the Docs.

  * Fix handling of Unicode characters in question data.

* __2.8.0__ - 2017-05-04

  * Add DB storage of exam mode networks.

  * Add `config` table to DB with system `display_timezone`.

  * Fix async handling in regrading unit tests.

* __2.7.0__ - 2017-04-28

  * Add `/pl/webhooks/ping` endpoint for automated health checks.

  * Add `singleVariant` flag for non-randomized questions.

  * Add documentation and improve layout for external autograder files
    (Nathan Walters).

  * Add link to detailed instances CSV file on instructor assessment page.

  * Add more assessment CSV download options.

  * Allow development use of non-master git branches for courses.

  * Fix `max_points` update during regrading.

  * Fix env var security in autograder containers (Jordi Paris Ferrer).

  * Fix external autograder output display (Nathan Walters).

  * Fix home directory detection for external autograder jobs.

  * Fix rendering of table row lines in student question lists.

* __2.6.0__ - 2017-04-16

  * Add full external autograder support with AWS and local docker support
    (Nathan Walters, Jordi Paris Ferrer).

* __2.5.3__ - 2017-04-14

  * Fix docker build with `migrations/` directory.

* __2.5.2__ - 2017-04-14

  * Fix regrading support.

* __2.5.1__ - 2017-04-12

  * Fix Exam reservation enforcement when multiple reservations exist.

* __2.5.0__ - 2017-04-11

  * Speed up rendering of instructor pages with assessment statistics.

  * Speed up calculation of assessment durations.

  * Speed up pages with job sequences.

  * Add per-day mean scores to the by-day score plot.

  * Add `points` and `max_points` output to assessment_instances CSV.

  * Add `migrations/` directory for ordered DB schema changes.

  * Fix assessment duration estimation for homeworks (1-hour gap maximum).

  * Fix CSV link on gradebook page.

  * Fix sorting of assessment on gradebook page.

  * Fix CSV download on instructor assessments overview page.

  * Fix date format in activity log CSV.

  * Fix links to questions on activity log pages.

  * Remove "permanent URL" on instructor assessments overview page.

* __2.4.1__ - 2017-04-08

  * Set question `feedback` to the empty object when missing.

* __2.3.2__ - 2017-04-08

  * Set question `feedback` to the empty object when missing.

* __2.4.0__ - 2017-04-07

  * Add connection to PrairieSchedule to enforce Exam reservations.

  * Fix ordering of assessment set headers in assessment lists.

  * Fix duration calculations to be from assessment start to last submission.

  * Show all submissions in downloaded CSV files even in dev mode.

  * Fix `Manual` grading type (Jake Bailey).

  * Change `forceMaxPoints` to only take affect during an explicit regrade.

* __2.3.1__ - 2017-03-23

  * Don't display deleted courses on the enroll (add/remove courses) page.

* __2.3.0__ - 2017-03-08

  * Change `feedback` to be visible for open questions on exams.

  * Make `feedback` visible within `submission.html` (Ray Essick).

  * Fix auto-finishing of exams after a 6-hour timeout.

  * Add regrading support with `forceMaxPoints` option.

  * Add preliminary external autograder support by the HackIllinois team
    (Genna Helsel, Teju Nareddy, Jordi Paris Ferrer, Nathan Walters).

  * Add question points and percentage scores to `*_final_submissions.csv`.

  * Add per-day score histograms to instructor assessment page (Paras Sud).

* __2.2.2__ - 2017-02-23

  * Add more indexes and improve unique constraint ordering for indexes.

* __2.2.1__ - 2017-02-18

  * Only show feedback for open exams in CS 233.

* __2.2.0__ - 2017-02-18

  * Show feedback for graded questions on exams, even if exam is
    still open (Jake Bailey).

* __2.1.3__ - 2017-02-17

  * Prevent multiple submissions to a single homework question variant.

  * Fix option passing to question server.js functions.

  * Fix course deletion on Admin page.

* __2.1.2__ - 2017-02-15

  * Catch bad Shibboleth authentication data with "(null)" UID.

  * Fix logging of `instance_question_id` in response.

* __2.1.1__ - 2017-02-13

  * Update ChangeLog.

* __2.1.0__ - 2017-02-13

  * Fix division-by-zero error in homeworks when `max_points` is zero
    (Jake Bailey).

  * Fix typos in documentation (Andre Schleife).

  * Fix MTF questions.

  * Fix assessment links on Instructor Gradebook page.

  * Fix XSS vulnerability by storing `questionJson` in base64.

* __2.0.3__ - 2017-02-04

  * Cache `instance_questions.status` to speed up page loads.

* __2.0.2__ - 2017-02-04

  * Speed up SQL query in `instance_questions` authorization.

* __2.0.1__ - 2017-01-28

  * Fix incorrect `max_points` for homeworks with question alternatives.

* __2.0.0__ - 2017-01-13

  * Make v2 the primary version and shift the old v1 to a subdirectory.

  * Add support for syncing a course from a remote git repository.

  * Add dev mode with local disk syncing and other dev features.

  * Convert score_perc to double (instead of integer).

  * Add UUIDs to all input JSON files to support renaming.

  * Convert all DB tables to bigserial primary keys.

  * Add docker build for course development.

  * Add question difficulty vs discrimination plots (Paras Sud).

  * Add 'Administrator' users will full site access.

  * Standardize names of JSON files and client/server file directories.

  * Clean up JSON file formats for everything except questions.

  * Add documentation for all v2 file formats.

  * Add conversion script from v1 to v2 assessment format (Dallas Trinkle).

* __1.22.0__ - 2016-12-09

  * Add IP ranges for final exams in DCL.

  * Fix docker instructions (Allen Kleiner).

  * Skip update of test instances for non-existent tests.

  * Fix crashing bug due to function call typo (Kevin Wang).

  * Don't attempt to generate statistics for non-existent questions.

  * Improve robustness of `submittedAnswer` restore for Fabric.js questions.

  * Add `fixedExponential` formatter.

  * Add raw score (full precision) to CSV downloads.

  * Fix logging error (Eric Huber).

  * Generate hi-res versions of LaTeX images for Fabric.js support.

  * (V2) Enable assessments with multiple instances per student.

  * (V2) Fix submission rendering for admin question views (Ray Essick).

  * (V2) Add past submissions view on exam question pages (Ray Essick).

  * (V2) Add underlying support for external (RabbitMQ) and manual grading.

  * (V2) Fix grading operations outside the main transaction.

  * (V2) Add question alternatives within assessments.

  * (V2) Implement generic CSRF protection for all pages.

  * (V2) Split site into Admin and User pages.

  * (V2) Add unified homepage with course list and self-enrollment.

  * (V2) Fix SQL import newline handling on Windows.

  * (V2) Add docker build.

  * (V2) Add admin view of individual assessment instances.

* __1.21.0__ - 2016-09-14

  * Use hi-res time for random seeds, improving test randomization.

  * Improve margins around `Save answer` buttons (Eric Huber).

  * Improve sorting of tests with identical numbers to sub-sort on titles.

  * Fix handling of question shuffling within tests (Binglin Chen).

  * Fix user role reading from `courseInfo.json`.

  * Fix error-handling code in `POST /submissions`.

  * Remove Siebel 0224 from `Exam` mode (Jeffrey Tolar).

  * (V2) Automatically regenerate assessment statistics every 10 minutes.

  * (V2) Fix CSV statistics downloads.

  * (V2) Switch to local copy of MathJax.

  * (V2) Implement access date display.

  * (V2) Implement `Exam` and `Homework` assessment types.

* __1.20.0__ - 2016-08-24

  * Fix `jsPlumb` naming case (Jeffrey Tolar).

  * Remove `/export.csv` endpoint (Kevin Wang).

  * Explicitly specify dependency versions in `package.json` (Kevin Wang).

  * Validate effective UID before creating tInstances (Kevin Wang).

  * Fix display of `trueAnswers` for all questions (Kevin Wang).

  * Document the Reload button (Jeffrey Tolar).

  * Fix role changing restrictions (Jeffrey Tolar).

  * Improve naming of exam grade/finish buttons and modal texts (Kevin Wang).

  * Show zone titles within tests (Jeffrey Tolar).

  * Remove current exam score from sidebar (Kevin Wang).

  * Split out helper modules from server code (Jeffrey Tolar).

  * Warn user when exam has unanswered questions (Kevin Wang).

  * Improve user feedback when all exam questions are answered (Kevin Wang).

  * Fix viewport width handling (Jeffrey Tolar).

  * Upgrade to ExpressJS 4.x.

  * Disallow multiple submissions for a single homework question instance (Kevin Wang).

  * Fix all server-side error handling to use standard NodeJS convention (Kevin Wang).

  * Fix race condition on client initialization (Jeffrey Tolar).

  * Improve server-side RequireJS usage (Jeffrey Tolar).

  * Add submissions directly from the command line (Kevin Wang).

  * Improve docs for Windows installations (Dave Mussulman).

  * Expose `PLConfig` to backend to access server URL (Kevin Wang).

  * Fix crash on `GET /clientFiles/` (Kevin Wang).

  * Fix handling of large git pulls of class data (Jeffrey Tolar).

  * Fix `mtfclient` to properly handle checkbox listening (Terence Nip).

  * Fix percentage score exports.

  * Switch exam-mode IP blocks to new CBTF location in Grainger.

  * Add new drawing commands for LShape, TShape, DistLoad (Mariana Silva).

  * Store latex text images per-course rather than globally.

  * Add homework random shuffle mode with global question numbers (Binglin Chen).

  * (V2) Add experimental backend using PostgresQL and server-side rendering.

* __1.19.0__ - 2016-02-23

  * Add Ace editor for in-question code editing (Terence Nip).

  * Add `MultipleTrueFalse` question type (Terence Nip).

  * Upgrade MathJax to 2.6.0 to fix "vertical bar" rendering problem.

  * Add `adm-zip` support for questions to create zip files (Craig Zilles).

  * Enable embedded images in MultipleChoice and Checkbox question types.

  * Fix bugs related to reporting of PrairieLearn git version.

  * Add Errors tab for instructors to see server-side errors, and report more errors.

  * Add Reload button in development mode.

  * Add support for variable credit on tests (bonus credit and partial credit).

  * Remove the Adaptive test type (superseded by Game).

  * Add validation for dates on server load.

  * Fix display of question answer feedback during RetryExams.

  * Change all test scores to be stored as percentages without decimal places (rounded down).

  * Add `{{params.a | vector}}` template for bracketed vectors.

  * Support IP range checking for Siebel basement labs.

* __1.18.0__ - 2016-01-20

  * Fix security hole to restrict question access to accessible tests.

  * Add `jsplumb` support (Terence Nip).

* __1.17.0__ - 2015-11-04

  * Fix missing `questionFile()` caused by upgraded underscore templating.

  * Fix sorting of tests with mixed integer/string numbers.

  * Fix broken PrairieDraw figures after submission grading.

  * Fix role changes on User page with Firefox.

  * Fix username setting when UID is set.

  * Fix User page dropdowns to default to current state.

  * Add a User page button to change back to the authenticated UID.

  * Fix missing user list in dropdown after UID change.

  * Add "Troubleshooting" documentation page with frequently asked questions.

  * Add documentation about tests and questions versus test instances and question instances.

  * Add `Checkbox` question type.

  * Add `exampleCourse/questions/randomZip` example.

  * Remove unused `backend/questions` and `backend/tests` templates in favor of `exampleCourse`.

  * Include MathJax inside PrairieLearn.

  * Fix TeX label generation scripts to support Python 3.X and `courseDir` config variable.

* __1.16.1__ - 2015-10-12

  * Fix alignment of date plots on Safari.

* __1.16.0__ - 2015-10-12

  * Link questions on test "Admin" pages to question instances.

  * Add statistics by day for exam-type tests.

* __1.15.2__ - 2015-10-09

  * Fix doc references from "Assessment Detail" to assessment "Admin" page.

* __1.15.1__ - 2015-10-08

  * Clean up `particleMotion` example HTML templates.

* __1.15.0__ - 2015-10-08

  * Enable feedback in questions during exams and add `particleMotion` example.

* __1.14.1__ - 2015-10-08

  * Fix documentation typo in test access control section.

* __1.14.0__ - 2015-10-08

  * Add "uids" as an access rule restriction in test "allowAccess".

* __1.13.2__ - 2015-10-08

  * Use a locally-hosted copy of MathJax.

* __1.13.1__ - 2015-10-04

  * Fix test statistics for `Exam` and `PracExam` tests.

* __1.13.0__ - 2015-10-04

  * Plot score histogram in test admin view (Binglin Chen @chen386).

  * Add question statistics to test admin view.

  * Display PrairieLearn version number on the Sync page.

* __1.12.1__ - 2015-09-24

  * Fix test statistics for `RetryExam` using zones.

* __1.12.0__ - 2015-09-24

  * Standardize question numbering to be like #3.8 rather than #3-8 (Terence Nip @tnip).

  * Fix schema validation and example for RetryExams with multiple qids in a question.

* __1.11.1__ - 2015-09-23

  * Fix build bug with missing moment-timezone.

  * Remove deprecation warning for `questionGroups` in `RetryExam`.

* __1.11.0__ - 2015-09-23

  * Redesign of the "Assessment" page to be more compact and consistent.

  * Add `zones` to `RetryExam` to control question-order randomization.

  * Add `variantsPerQuestion` and `unlimitedVariants` options for `RetryExam`.

  * Improve test naming consistency and fix navbar link bugs with tests.

  * Allow test numbers to be strings.

* __1.10.2__ - 2015-09-19

  * Fix bug introduced by 1.10.1 that broke all tests (overly general change events).

* __1.10.1__ - 2015-09-18

  * Fix bug that caused the "User" page to not display changes in user, role, or mode.

* __1.10.0__ - 2015-09-15

  * Add "reset test" capability for instructors.

  * Only allow questions to be solved for accessible tests.

  * Add export test data capability for instructors.

  * Add summary test statistics for instructors.

* __1.9.1__ - 2015-09-11

  * Fix docs/example to add blank target for test text links.

  * Fix `clientFiles` to also handle subdirectories.

* __1.9.0__ - 2015-09-11

  * Add `clientFiles` and docs for adding text/files to tests.

* __1.8.1__ - 2015-09-10

  * Fix security hold where anyone could access `/export.csv`.

* __1.8.0__ - 2015-09-09

  * Add optional header text for `RetryExam` (for formula sheets, etc).

* __1.7.6__ - 2015-09-09

  * Load frontend website even if there were errors fetching data.

* __1.7.5__ - 2015-09-07

  * Reload all question `server.js` files after "Sync" with a git course repository.

* __1.7.4__ - 2015-09-06

  * Correctly give highest score for assessments with duplicate scores.

* __1.7.3__ - 2015-09-06

  * Fix bug that created multiple tInstances.

* __1.7.2__ - 2015-09-02

  * Fix `exampleCourse/questions/addVectors` to use `QServer` so `gradeAnswer()` is truly optional.

* __1.7.1__ - 2015-09-02

  * Fix schema links in documentation.

  * Add documentation for question options.

  * Add docs and text on the User page to describe the server `mode` in more detail.

* __1.7.0__ - 2015-09-01

  * Don't generate new question variants until the old variant is answered.

* __1.6.0__ - 2015-09-01

  * Make `exampleCourse/tests/homework1` visible by default.

  * Display course name in page title.

  * Use "assessment" rather than "homework" or "test" in user-visible strings.

* __1.5.2__ - 2015-08-31

  * Fix example `backend/config.json` in the docs.

* __1.5.1__ - 2015-08-30

  * Clarify docs about user role setting.

* __1.5.0__ - 2015-08-26

  * Enable exam mode detection via hard-coded IP range for the CBTF.

* __1.4.1__ - 2015-08-26

  * `export.csv` now uses test `set` rather than `type` for test names.

* __1.4.0__ - 2015-08-25

  * Add documentation and help text for Sync page.

  * Fix display of commit information when using older versions of git.

  * Add figure to example question `addVectors` in `exampleCourse`.

* __1.3.2__ - 2015-08-24

  * Fix `allowAccess` checks to not always fail.

* __1.3.1__ - 2015-08-24

  * Fix `pulls` error when `gitCourseBranch` is not set.

* __1.3.0__ - 2015-08-24

  * Change default `allowAccess` to block all non-instructor access.

* __1.2.1__ - 2015-08-24

  * Fix race condition in user creation and correctly record user names.

* __1.2.0__ - 2015-08-23

  * Add "Sync" feature to pull from a git repository.

  * Fix missing `template` field in `config.json` schema.

  * Improve error logging with more specific error information.

* __1.1.0__ - 2015-08-22

  * Add access logging to the database.

* __1.0.2__ - 2015-08-19

  * Documentation fixes following the bootcamp.

  * Fix undefined logger error if `config.json` contains errors (reported by Craig and Mariana).

* __1.0.1__ - 2015-08-18

  * Fix `npm` module list during bootcamp (remove `nodetime`, add `moment`).

* __1.0.0__ - 2015-08-18

  * First public release for pre-Fall-2015 bootcamp.<|MERGE_RESOLUTION|>--- conflicted
+++ resolved
@@ -98,13 +98,11 @@
 
   * Add more feedback when submission to `pl_symbolic_input` has invalid format (Tim Bretl).
 
-<<<<<<< HEAD
   * Add live update of external grading results (Nathan Walters).
-=======
+
   * Add ability for user to switch between MATLAB and python format in `pl_matrix_output` (Tim Bretl).
 
   * Add copy-to-clipboard button in `pl_matrix_output` (Tim Bretl).
->>>>>>> 8eeef7ab
 
   * Split installing documentation into separate method sections (Matt West).
 
