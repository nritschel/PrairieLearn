
# ChangeLog

* __next version__ - XXXX-XX-XX

  * Add support for partial credit in Homeworks (Tim Bretl).

  * Add help text to Exam assessment instance page (Tim Bretl).

  * Add support for partial credit in exams (Tim Bretl).

  * Add `<pl_file_preview>` element (Nathan Walters).

  * Add docker image for external graders with clang (Nathan Walters).

  * Add new exam grading UX with no buttons on overview page (Matt West).

  * Add Travis CI running the docker image for consistency (Matt West).

  * Add better and faster docker re-builds (Jake Bailey).

  * Add `ZJUI` as a institution option (Matt West).

  * Add python linter (Nathan Walters).

  * Add ESLint for style checking and fix related issues (Nathan Walters).

  * Add test coverage reporting with `coverage.io` (Nathan Walters).

  * Add documentation clarification on `"role": "Student"` access.

  * Add more core libraries (backbone, PrairieDraw, etc) (Matt West).

  * Add hiding of "Grade" button for manual grading (Matt West).

  * Add docs example of mixed on-campus and remote exam (Matt West).

  * Add Azure AD authentication (Matt West).

  * Add ZJU institution checking from ID (Matt West).

  * Add logout support for multiple authentication providers (Matt West).

  * Add PrairieGrader for external grading (Nathan Walters).

  * Add redirect handler to enable assessment deep links (Dave Mussulman).

  * Add `pycryptodome` for authenticated question data (Jake Bailey).

  * Add `v2` and `v3` tags to exampleCourse questions (Dave Mussulman).

  * Add `externalGradingOptions.timeout` parameter (Nathan Walters).

  * Add "Report an issue" button on questions (Matt West).

  * Add `allowIssueReporting` assessment option, default false (Matt West).

  * Add more statistics for external grader instances (Matt West).

  * Add "generating" animation to "Start assessment" button (Matt West).

  * Add maximum statistics for grading jobs (Matt West).

  * Add index on `grading_jobs.date` to speed up statistics (Matt West).

  * Add `to_json()` and `from_json()` to `prairielearn.py` to help JSON serialize standard types (Tim Bretl).

  * Add build-time system updates to Docker image (Jake Bailey).

  * Add new UINs for dev users to avoid conflicts in production DB (Matt West).

  * Add `partialCredit` question option (Matt West).

  * Add jsPlumb library from PL v1 (Matt West).

  * Add ability to de-link course instances from PrairieSchedule (Matt West).

  * Add explicit POST size limit of 200 KiB (Matt West).

  * Add size limits for grading jobs (100 KiB) (Nathan Walters).

  * Add linting for trailing commas (Nathan Walters).

  * Add GitHub link to instructor question view (Dave Mussulman).

  * Add instructor view of external grading logs (Nathan Walters).

  * Add legacy file path fallback to `clientFilesCourse` (Matt West).

  * Add full grading job log display from S3 (Nathan Walters).

  * Add instructor editing of total points and question points for assessment
    instances (Matt West).

  * Add `addBinary` example question (Matt West).

  * Add `make` to the Docker container (Dave Mussulman).

  * Add more feedback when submission to `pl_symbolic_input` has invalid format (Tim Bretl).

  * Add live update of external grading results (Nathan Walters).

  * Add ability for user to switch between MATLAB and python format in `pl_matrix_output` (Tim Bretl).

  * Add copy-to-clipboard button in `pl_matrix_output` (Tim Bretl).

<<<<<<< HEAD
  * Add detailed question statistics (Paras Sud).

  * Add visible logging for incremental DB migrations (Matt West).
=======
  * Add support for python format in `pl_matrix_input` (Tim Bretl).
>>>>>>> 2ba0893d

  * Split installing documentation into separate method sections (Matt West).

  * Remove unused dead code (`/lib/db.js`, `question-servers/shortAnswer.js`,
    and `tests/sync/*`) (Nathan Walters).

  * Remove cookie-clearing on error page (Matt West).

  * Remove old unused Python caller code (Tim Bretl).

  * Remove AWS Batch external grader (Nathan Walters).

  * Remove the need for `<pl_variable_score>` in questions (Tim Bretl).

  * Remove detailed AzureAD logging (Matt West).

  * Change `externalGradingOptions.files` to `.serverFilesCourse`
    (Nathan Walters).

  * Change Python question code timeout from 5 s to 20 s (Tim Bretl).

  * Change "Errors" tab to "Issues" (Matt West).

  * Change max DB connections from 10 to 100 (Matt West).

  * Shift most `exampleCourse` to the external `pl-template` repository.

  * Shift symbolic input parser to `lib/python_helper_sympy.py` (Tim Bretl).

  * Fix external graders with invalid submissions (Nathan Walters).

  * Fix handling of too-large file uploads (Matt West).

  * Fix rendering glitch in instructor question table (Matt West).

  * Fix instructor closing of assessment instances (Matt West).

  * Fix spurious "question is complete" bug (Tim Bretl).

  * Fix bug in sigfig method of comparison when correct answer is zero (Tim Bretl).

  * Fix bug in pl_file_upload where students could upload arbitrary files (Nathan Walters).

  * Fix render bug on exams for questions without points (Matt West).

  * Fix assessment authorization when mode is NULL (Matt West).

  * Fix bug that prevented scalars from being rendered by `pl_matrix_output` (Tim Bretl).

  * Fix bug that prevented unicode minus from being parsed by `pl_matrix_output` and `pl_number_input` (Tim Bretl).

  * Fix external grading score display when score is missing (Nathan Walters).

  * Fix handling of image pull fails for external grading (Nathan Walters).

  * Fix options for v3 questions (Jake Bailey).

  * Fix course element reloading on sync (Nathan Walters).

  * Fix course element file loading (Matt West).

  * Fix file downloads as zip for v2 questions (Matt West).

  * Fix exam instance error handling with broken variants (Tim Bretl).

  * Fix `pl_number_input` to allow suffix for units with `display=inline` (Tim Bretl).

  * Fix symbolic input parser to eliminate use of `sympy.sympify` (Tim Bretl).

  * Fix bug that prevented numbers from being converted in sympy equivalents in symbolic input parser (Tim Bretl).

  * Fix bug that prevented use of multiple symbols in `pl_symbolic_input` (Tim Bretl).

  * Fix inoperable "Test" buttons for non-v3 questions by hiding them (Matt West).

  * Fix inaccurate issue counts on assessments (Matt West).

  * Fix exam auto-closing issue with legacy assessment instances (Matt West).

  * Fix double-click handling on question buttons (Matt West).

  * Fix one broken exam from blocking other exams auto-closing (Matt West).

  * Fix v2 questions `clientCode` path on Exam assessments (Matt West).

  * Fix decreased Exams scores with reduced credit (Matt West).

  * Fix premature answer display for `pl_multiple_choice` and `pl_checkbox` (Matt West).

  * Fix broken popovers in student exam questions (Tim Bretl).

  * Fix canceling of grading jobs on a new submission (Matt West).

  * Fix symbolic expression parsing bug by disallowing floating-point numbers (Tim Bretl).

  * Fix handling of broken questions on Homeworks (Matt West).

  * Fix handling of `inf` and `nan` submissions in `pl_number_input` (Tim Bretl).

  * Fix server crash in grading job handling (Nathan Walters).

* __2.10.1__ - 2017-05-24

  * Fix display of saved submissions for Exam assessments.

* __2.10.0__ - 2017-05-20

  * Add real-time grading job status with websockets (Nathan Walters).

  * Add full DB schema migration system (Nathan Walters).

  * Add unit tests for DB migrations (Nathan Walters).

  * Add Python modules for autograders: `numpy`, `scipy`, `matplotlib`,
    `sympy`, and `pandas` (Jordi Paris Ferrer).

  * Add `scipy` and `numpy` to the PL docker image.

  * Add documentation on the new authentication flow.

  * Add more developer documentation on the database schema.

  * Add export of full database in CSV, optionally anonymized.

  * Use Python 3.5 for autograders in `exampleCourse` (Nathan Walters).

  * Fix docker build script usage help.

  * Fix base64 encoding of uploaded files.

* __2.9.1__ - 2017-05-17

  * Fix handling of failed grading jobs (Nathan Walters).

* __2.9.0__ - 2017-05-14

  * Add support for Google OAuth2 authentication.

  * Shift documentation to Read the Docs.

  * Fix handling of Unicode characters in question data.

* __2.8.0__ - 2017-05-04

  * Add DB storage of exam mode networks.

  * Add `config` table to DB with system `display_timezone`.

  * Fix async handling in regrading unit tests.

* __2.7.0__ - 2017-04-28

  * Add `/pl/webhooks/ping` endpoint for automated health checks.

  * Add `singleVariant` flag for non-randomized questions.

  * Add documentation and improve layout for external autograder files
    (Nathan Walters).

  * Add link to detailed instances CSV file on instructor assessment page.

  * Add more assessment CSV download options.

  * Allow development use of non-master git branches for courses.

  * Fix `max_points` update during regrading.

  * Fix env var security in autograder containers (Jordi Paris Ferrer).

  * Fix external autograder output display (Nathan Walters).

  * Fix home directory detection for external autograder jobs.

  * Fix rendering of table row lines in student question lists.

* __2.6.0__ - 2017-04-16

  * Add full external autograder support with AWS and local docker support
    (Nathan Walters, Jordi Paris Ferrer).

* __2.5.3__ - 2017-04-14

  * Fix docker build with `migrations/` directory.

* __2.5.2__ - 2017-04-14

  * Fix regrading support.

* __2.5.1__ - 2017-04-12

  * Fix Exam reservation enforcement when multiple reservations exist.

* __2.5.0__ - 2017-04-11

  * Speed up rendering of instructor pages with assessment statistics.

  * Speed up calculation of assessment durations.

  * Speed up pages with job sequences.

  * Add per-day mean scores to the by-day score plot.

  * Add `points` and `max_points` output to assessment_instances CSV.

  * Add `migrations/` directory for ordered DB schema changes.

  * Fix assessment duration estimation for homeworks (1-hour gap maximum).

  * Fix CSV link on gradebook page.

  * Fix sorting of assessment on gradebook page.

  * Fix CSV download on instructor assessments overview page.

  * Fix date format in activity log CSV.

  * Fix links to questions on activity log pages.

  * Remove "permanent URL" on instructor assessments overview page.

* __2.4.1__ - 2017-04-08

  * Set question `feedback` to the empty object when missing.

* __2.3.2__ - 2017-04-08

  * Set question `feedback` to the empty object when missing.

* __2.4.0__ - 2017-04-07

  * Add connection to PrairieSchedule to enforce Exam reservations.

  * Fix ordering of assessment set headers in assessment lists.

  * Fix duration calculations to be from assessment start to last submission.

  * Show all submissions in downloaded CSV files even in dev mode.

  * Fix `Manual` grading type (Jake Bailey).

  * Change `forceMaxPoints` to only take affect during an explicit regrade.

* __2.3.1__ - 2017-03-23

  * Don't display deleted courses on the enroll (add/remove courses) page.

* __2.3.0__ - 2017-03-08

  * Change `feedback` to be visible for open questions on exams.

  * Make `feedback` visible within `submission.html` (Ray Essick).

  * Fix auto-finishing of exams after a 6-hour timeout.

  * Add regrading support with `forceMaxPoints` option.

  * Add preliminary external autograder support by the HackIllinois team
    (Genna Helsel, Teju Nareddy, Jordi Paris Ferrer, Nathan Walters).

  * Add question points and percentage scores to `*_final_submissions.csv`.

  * Add per-day score histograms to instructor assessment page (Paras Sud).

* __2.2.2__ - 2017-02-23

  * Add more indexes and improve unique constraint ordering for indexes.

* __2.2.1__ - 2017-02-18

  * Only show feedback for open exams in CS 233.

* __2.2.0__ - 2017-02-18

  * Show feedback for graded questions on exams, even if exam is
    still open (Jake Bailey).

* __2.1.3__ - 2017-02-17

  * Prevent multiple submissions to a single homework question variant.

  * Fix option passing to question server.js functions.

  * Fix course deletion on Admin page.

* __2.1.2__ - 2017-02-15

  * Catch bad Shibboleth authentication data with "(null)" UID.

  * Fix logging of `instance_question_id` in response.

* __2.1.1__ - 2017-02-13

  * Update ChangeLog.

* __2.1.0__ - 2017-02-13

  * Fix division-by-zero error in homeworks when `max_points` is zero
    (Jake Bailey).

  * Fix typos in documentation (Andre Schleife).

  * Fix MTF questions.

  * Fix assessment links on Instructor Gradebook page.

  * Fix XSS vulnerability by storing `questionJson` in base64.

* __2.0.3__ - 2017-02-04

  * Cache `instance_questions.status` to speed up page loads.

* __2.0.2__ - 2017-02-04

  * Speed up SQL query in `instance_questions` authorization.

* __2.0.1__ - 2017-01-28

  * Fix incorrect `max_points` for homeworks with question alternatives.

* __2.0.0__ - 2017-01-13

  * Make v2 the primary version and shift the old v1 to a subdirectory.

  * Add support for syncing a course from a remote git repository.

  * Add dev mode with local disk syncing and other dev features.

  * Convert score_perc to double (instead of integer).

  * Add UUIDs to all input JSON files to support renaming.

  * Convert all DB tables to bigserial primary keys.

  * Add docker build for course development.

  * Add question difficulty vs discrimination plots (Paras Sud).

  * Add 'Administrator' users will full site access.

  * Standardize names of JSON files and client/server file directories.

  * Clean up JSON file formats for everything except questions.

  * Add documentation for all v2 file formats.

  * Add conversion script from v1 to v2 assessment format (Dallas Trinkle).

* __1.22.0__ - 2016-12-09

  * Add IP ranges for final exams in DCL.

  * Fix docker instructions (Allen Kleiner).

  * Skip update of test instances for non-existent tests.

  * Fix crashing bug due to function call typo (Kevin Wang).

  * Don't attempt to generate statistics for non-existent questions.

  * Improve robustness of `submittedAnswer` restore for Fabric.js questions.

  * Add `fixedExponential` formatter.

  * Add raw score (full precision) to CSV downloads.

  * Fix logging error (Eric Huber).

  * Generate hi-res versions of LaTeX images for Fabric.js support.

  * (V2) Enable assessments with multiple instances per student.

  * (V2) Fix submission rendering for admin question views (Ray Essick).

  * (V2) Add past submissions view on exam question pages (Ray Essick).

  * (V2) Add underlying support for external (RabbitMQ) and manual grading.

  * (V2) Fix grading operations outside the main transaction.

  * (V2) Add question alternatives within assessments.

  * (V2) Implement generic CSRF protection for all pages.

  * (V2) Split site into Admin and User pages.

  * (V2) Add unified homepage with course list and self-enrollment.

  * (V2) Fix SQL import newline handling on Windows.

  * (V2) Add docker build.

  * (V2) Add admin view of individual assessment instances.

* __1.21.0__ - 2016-09-14

  * Use hi-res time for random seeds, improving test randomization.

  * Improve margins around `Save answer` buttons (Eric Huber).

  * Improve sorting of tests with identical numbers to sub-sort on titles.

  * Fix handling of question shuffling within tests (Binglin Chen).

  * Fix user role reading from `courseInfo.json`.

  * Fix error-handling code in `POST /submissions`.

  * Remove Siebel 0224 from `Exam` mode (Jeffrey Tolar).

  * (V2) Automatically regenerate assessment statistics every 10 minutes.

  * (V2) Fix CSV statistics downloads.

  * (V2) Switch to local copy of MathJax.

  * (V2) Implement access date display.

  * (V2) Implement `Exam` and `Homework` assessment types.

* __1.20.0__ - 2016-08-24

  * Fix `jsPlumb` naming case (Jeffrey Tolar).

  * Remove `/export.csv` endpoint (Kevin Wang).

  * Explicitly specify dependency versions in `package.json` (Kevin Wang).

  * Validate effective UID before creating tInstances (Kevin Wang).

  * Fix display of `trueAnswers` for all questions (Kevin Wang).

  * Document the Reload button (Jeffrey Tolar).

  * Fix role changing restrictions (Jeffrey Tolar).

  * Improve naming of exam grade/finish buttons and modal texts (Kevin Wang).

  * Show zone titles within tests (Jeffrey Tolar).

  * Remove current exam score from sidebar (Kevin Wang).

  * Split out helper modules from server code (Jeffrey Tolar).

  * Warn user when exam has unanswered questions (Kevin Wang).

  * Improve user feedback when all exam questions are answered (Kevin Wang).

  * Fix viewport width handling (Jeffrey Tolar).

  * Upgrade to ExpressJS 4.x.

  * Disallow multiple submissions for a single homework question instance (Kevin Wang).

  * Fix all server-side error handling to use standard NodeJS convention (Kevin Wang).

  * Fix race condition on client initialization (Jeffrey Tolar).

  * Improve server-side RequireJS usage (Jeffrey Tolar).

  * Add submissions directly from the command line (Kevin Wang).

  * Improve docs for Windows installations (Dave Mussulman).

  * Expose `PLConfig` to backend to access server URL (Kevin Wang).

  * Fix crash on `GET /clientFiles/` (Kevin Wang).

  * Fix handling of large git pulls of class data (Jeffrey Tolar).

  * Fix `mtfclient` to properly handle checkbox listening (Terence Nip).

  * Fix percentage score exports.

  * Switch exam-mode IP blocks to new CBTF location in Grainger.

  * Add new drawing commands for LShape, TShape, DistLoad (Mariana Silva).

  * Store latex text images per-course rather than globally.

  * Add homework random shuffle mode with global question numbers (Binglin Chen).

  * (V2) Add experimental backend using PostgresQL and server-side rendering.

* __1.19.0__ - 2016-02-23

  * Add Ace editor for in-question code editing (Terence Nip).

  * Add `MultipleTrueFalse` question type (Terence Nip).

  * Upgrade MathJax to 2.6.0 to fix "vertical bar" rendering problem.

  * Add `adm-zip` support for questions to create zip files (Craig Zilles).

  * Enable embedded images in MultipleChoice and Checkbox question types.

  * Fix bugs related to reporting of PrairieLearn git version.

  * Add Errors tab for instructors to see server-side errors, and report more errors.

  * Add Reload button in development mode.

  * Add support for variable credit on tests (bonus credit and partial credit).

  * Remove the Adaptive test type (superseded by Game).

  * Add validation for dates on server load.

  * Fix display of question answer feedback during RetryExams.

  * Change all test scores to be stored as percentages without decimal places (rounded down).

  * Add `{{params.a | vector}}` template for bracketed vectors.

  * Support IP range checking for Siebel basement labs.

* __1.18.0__ - 2016-01-20

  * Fix security hole to restrict question access to accessible tests.

  * Add `jsplumb` support (Terence Nip).

* __1.17.0__ - 2015-11-04

  * Fix missing `questionFile()` caused by upgraded underscore templating.

  * Fix sorting of tests with mixed integer/string numbers.

  * Fix broken PrairieDraw figures after submission grading.

  * Fix role changes on User page with Firefox.

  * Fix username setting when UID is set.

  * Fix User page dropdowns to default to current state.

  * Add a User page button to change back to the authenticated UID.

  * Fix missing user list in dropdown after UID change.

  * Add "Troubleshooting" documentation page with frequently asked questions.

  * Add documentation about tests and questions versus test instances and question instances.

  * Add `Checkbox` question type.

  * Add `exampleCourse/questions/randomZip` example.

  * Remove unused `backend/questions` and `backend/tests` templates in favor of `exampleCourse`.

  * Include MathJax inside PrairieLearn.

  * Fix TeX label generation scripts to support Python 3.X and `courseDir` config variable.

* __1.16.1__ - 2015-10-12

  * Fix alignment of date plots on Safari.

* __1.16.0__ - 2015-10-12

  * Link questions on test "Admin" pages to question instances.

  * Add statistics by day for exam-type tests.

* __1.15.2__ - 2015-10-09

  * Fix doc references from "Assessment Detail" to assessment "Admin" page.

* __1.15.1__ - 2015-10-08

  * Clean up `particleMotion` example HTML templates.

* __1.15.0__ - 2015-10-08

  * Enable feedback in questions during exams and add `particleMotion` example.

* __1.14.1__ - 2015-10-08

  * Fix documentation typo in test access control section.

* __1.14.0__ - 2015-10-08

  * Add "uids" as an access rule restriction in test "allowAccess".

* __1.13.2__ - 2015-10-08

  * Use a locally-hosted copy of MathJax.

* __1.13.1__ - 2015-10-04

  * Fix test statistics for `Exam` and `PracExam` tests.

* __1.13.0__ - 2015-10-04

  * Plot score histogram in test admin view (Binglin Chen @chen386).

  * Add question statistics to test admin view.

  * Display PrairieLearn version number on the Sync page.

* __1.12.1__ - 2015-09-24

  * Fix test statistics for `RetryExam` using zones.

* __1.12.0__ - 2015-09-24

  * Standardize question numbering to be like #3.8 rather than #3-8 (Terence Nip @tnip).

  * Fix schema validation and example for RetryExams with multiple qids in a question.

* __1.11.1__ - 2015-09-23

  * Fix build bug with missing moment-timezone.

  * Remove deprecation warning for `questionGroups` in `RetryExam`.

* __1.11.0__ - 2015-09-23

  * Redesign of the "Assessment" page to be more compact and consistent.

  * Add `zones` to `RetryExam` to control question-order randomization.

  * Add `variantsPerQuestion` and `unlimitedVariants` options for `RetryExam`.

  * Improve test naming consistency and fix navbar link bugs with tests.

  * Allow test numbers to be strings.

* __1.10.2__ - 2015-09-19

  * Fix bug introduced by 1.10.1 that broke all tests (overly general change events).

* __1.10.1__ - 2015-09-18

  * Fix bug that caused the "User" page to not display changes in user, role, or mode.

* __1.10.0__ - 2015-09-15

  * Add "reset test" capability for instructors.

  * Only allow questions to be solved for accessible tests.

  * Add export test data capability for instructors.

  * Add summary test statistics for instructors.

* __1.9.1__ - 2015-09-11

  * Fix docs/example to add blank target for test text links.

  * Fix `clientFiles` to also handle subdirectories.

* __1.9.0__ - 2015-09-11

  * Add `clientFiles` and docs for adding text/files to tests.

* __1.8.1__ - 2015-09-10

  * Fix security hold where anyone could access `/export.csv`.

* __1.8.0__ - 2015-09-09

  * Add optional header text for `RetryExam` (for formula sheets, etc).

* __1.7.6__ - 2015-09-09

  * Load frontend website even if there were errors fetching data.

* __1.7.5__ - 2015-09-07

  * Reload all question `server.js` files after "Sync" with a git course repository.

* __1.7.4__ - 2015-09-06

  * Correctly give highest score for assessments with duplicate scores.

* __1.7.3__ - 2015-09-06

  * Fix bug that created multiple tInstances.

* __1.7.2__ - 2015-09-02

  * Fix `exampleCourse/questions/addVectors` to use `QServer` so `gradeAnswer()` is truly optional.

* __1.7.1__ - 2015-09-02

  * Fix schema links in documentation.

  * Add documentation for question options.

  * Add docs and text on the User page to describe the server `mode` in more detail.

* __1.7.0__ - 2015-09-01

  * Don't generate new question variants until the old variant is answered.

* __1.6.0__ - 2015-09-01

  * Make `exampleCourse/tests/homework1` visible by default.

  * Display course name in page title.

  * Use "assessment" rather than "homework" or "test" in user-visible strings.

* __1.5.2__ - 2015-08-31

  * Fix example `backend/config.json` in the docs.

* __1.5.1__ - 2015-08-30

  * Clarify docs about user role setting.

* __1.5.0__ - 2015-08-26

  * Enable exam mode detection via hard-coded IP range for the CBTF.

* __1.4.1__ - 2015-08-26

  * `export.csv` now uses test `set` rather than `type` for test names.

* __1.4.0__ - 2015-08-25

  * Add documentation and help text for Sync page.

  * Fix display of commit information when using older versions of git.

  * Add figure to example question `addVectors` in `exampleCourse`.

* __1.3.2__ - 2015-08-24

  * Fix `allowAccess` checks to not always fail.

* __1.3.1__ - 2015-08-24

  * Fix `pulls` error when `gitCourseBranch` is not set.

* __1.3.0__ - 2015-08-24

  * Change default `allowAccess` to block all non-instructor access.

* __1.2.1__ - 2015-08-24

  * Fix race condition in user creation and correctly record user names.

* __1.2.0__ - 2015-08-23

  * Add "Sync" feature to pull from a git repository.

  * Fix missing `template` field in `config.json` schema.

  * Improve error logging with more specific error information.

* __1.1.0__ - 2015-08-22

  * Add access logging to the database.

* __1.0.2__ - 2015-08-19

  * Documentation fixes following the bootcamp.

  * Fix undefined logger error if `config.json` contains errors (reported by Craig and Mariana).

* __1.0.1__ - 2015-08-18

  * Fix `npm` module list during bootcamp (remove `nodetime`, add `moment`).

* __1.0.0__ - 2015-08-18

  * First public release for pre-Fall-2015 bootcamp.<|MERGE_RESOLUTION|>--- conflicted
+++ resolved
@@ -104,13 +104,11 @@
 
   * Add copy-to-clipboard button in `pl_matrix_output` (Tim Bretl).
 
-<<<<<<< HEAD
   * Add detailed question statistics (Paras Sud).
 
   * Add visible logging for incremental DB migrations (Matt West).
-=======
+
   * Add support for python format in `pl_matrix_input` (Tim Bretl).
->>>>>>> 2ba0893d
 
   * Split installing documentation into separate method sections (Matt West).
 
