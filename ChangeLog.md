
# ChangeLog

* __next version__ - XXXX-XX-XX

<<<<<<< HEAD
  * Add string input element (Mariana Silva).

  * Add element to display matrix in latex format (Mariana Silva).
=======
  * Add string input element (Mariana Silva)
  * Add element to display matrix in latex format (Mariana Silva)
>>>>>>> 09e33af8

  * Add student name and clickable e-mail address information to issue reports (James Balamuta).

  * Add `tools/dump_*` scripts to filter and anonymize per-course dumps (Matt West).

  * Add `pl-prairiedraw-figure` element and update PrairieDraw graphics documentation. (Ray Essick).

  * Fix HTML rendering by reverting `cheerio.js` to `0.22.0` (Matt West).

  * Fix Google auth using new API (Matt West).

  * Fix several issues with various elements (Nathan Walters).

  * Fix error when rendering ungraded external grading submissions (Matt West).

  * Fix sync failure if a course instance has no `assessments` directory and add warning in sync log (Ray Essick).

  * Fix Slack posting for student cheating reports (Matt West).

  * Fix assessment instance page to only show 'Finish assessment' button for password and SEB exams (Dave Mussulman).

  * Fix assessment time limits (Matt West).

  * Fix copy button after `clipboard.js` package update (Tim Bretl).

  * Change element names to use dashes instead of underscores (Nathan Walters).

  * Change deprecated `new Buffer()` calls to `Buffer.from()` (Ray Essick).

  * Change to Node.js 10 and PostgreSQL 10 (Matt West).

  * Change `centos7-ocaml` grader image to `ocaml-4.05` (Matt West).

  * Change TravisCI tasks to run linters first (Matt West, h/t James Balamuta).

  * Change element attributes to use hyphens instead of underscores (Nathan Walters).

  * Change assessment password protection method (Dave Mussulman).

* __3.0.0__ - 2018-05-23

  * Add improved support for very large file downloads (Nathan Walters).

  * Add support for running in production inside Docker (Matt West).

  * Add configurable authentication sources menu (Dave Mussulman).

  * Add locking to enable multi-server deployments (Matt West).

  * Add per-assessment PrairieSchedule exam linking (Matt West).

  * Add "Report cheating" page in Exam mode (Matt West).

  * Add `package-lock.json` to Docker image build (Matt West).

  * Add additional information about indices to database descriptions (Nathan Walters).

  * Add configurable `homeUrl` to support container deployments (Matt West).

  * Fix migration 111 to allow re-running (Matt West).

  * Fix docs to provide workaround for `mcrypt` install error on OSX (Tim Bretl).

  * Change `popper.js` to version `1.14.0` (Tim Bretl).

* __2.12.0__ - 2018-05-19

  * Add new issues page style and flexible filtering (Nathan Walters).

  * Add `pl_threejs` element (Tim Bretl).

  * Add translation to `pl_threejs` element (Tim Bretl).

  * Add `pl_code` element for code syntax highlighting (Matt West).

  * Add FAQ docs about post-semester access (Matt West).

  * Add handling of complex numbers to `pl_number_input`, `pl_matrix_input`, and `pl_matrix_output` (Tim Bretl).

  * Add more questions to unit tests (Tim Bretl).

  * Add guidance on how to update ChangeLog to docs in `contributing.md` (Tim Bretl).

  * Add server load reporting to CloudWatch (Matt West).

  * Add question QR code for proctor lookup during exams (Dave Mussulman).

  * Add course-instance-wide issue reporting flag (Matt West).

  * Add advertisement for HackIllinois 2018 (Matt West).

  * Add blocked-event-loop monitor (Matt West).

  * Add per-job load tracking (Matt West).

  * Add _R_ to the `centos7-plbase` Docker Image (James Balamuta).

  * Add `centos7-plbase` Docker image (Matt West).

  * Add memory and CPU limits to local external graders (Matt West).

  * Add `tools/` to Docker image (Matt West).

  * Add docs for generating LaTeX label images with Docker (Matt West).

  * Add option to enable networking access on external grading containers (Nathan Walters).

  * Add `sympy.ImmutableMatrix` to list of types accepted by `prairielearn.to_json()` (Tim Bretl).

  * Add form help text indicating multiple answer can be selected for `pl_checkbox` (James Balamuta).

  * Add demo question showcasing all options for `pl_checkbox` (James Balamuta).

  * Add example of how to use PL to learn student names (Tim Bretl).

  * Add exception handling to python caller to display what can't be converted to valid JSON (Tim Bretl).

  * Add tags list to question stats CSV (Matt West).

  * Add Redis to support websockets when running with multiple servers (Nathan Walters).

  * Add support for dtype in `pl.to_json` and `pl.from_json` (Tim Bretl).

  * Add better grading-instance autoscaling calculations (Matt West).

  * Add student page view tracking (Matt West).

  * Add predictive grader autoscaling (Matt West).

  * Add links to student questions on instructor assessment instance page (Matt West).

  * Add Safe Exam Browser support (Dave Mussulman).

  * Add instance question durations to CSV output (Matt West).

  * Add load-testing script (Matt West).

  * Add documentation for the `shuffleQuestions` option (Matt West).

  * Add course instance id to all question variants (Nathan Walters).

  * Add docs for external grading statistics (Matt West).

  * Add ability to restore original file in `pl_file_editor` (Nathan Walters).

  * Add `pl_integer_input` element (Tim Bretl).

  * Add consistency checks for `course_instance_id` in `variants` (Matt West).

  * Add `merge=union` strategy for `ChangeLog.md` (Matt West).

  * Add developer docs about question rendering (Matt West).

  * Add submission info modal with external grading stats (Nathan Walters).

  * Add `load-test` support for v2 questions (Matt West).

  * Fix broken file upload element (Nathan Walters).

  * Fix broken popover and improve assessment label styles (Nathan Walters).

  * Fix bug in `pl_matrix_input` that crashed on submission of large integers (Tim Bretl).

  * Fix broken popovers in input elements (Tim Bretl).

  * Fix bug in `pl_threejs` that applied different error tolerances to render and grade (Tim Bretl).

  * Fix bug in `pl_threejs` that showed wrong body position in answer panel (Tim Bretl).

  * Fix bug in `pl_threejs` to handle case when submitted answer is None (Tim Bretl).

  * Fix doc to clarify the rules for changing UUIDs (James Balamuta).

  * Fix issues on instructor question page (Nathan Walters).

  * Fix styling of file upload element (Nathan Walters).

  * Fix Google OAuth login (James Wang).

  * Fix unicode symbols and HTML entities in question.html (Matt West).

  * Fix bug in `addBinary` example question (Tim Bretl).

  * Fix error message for `display` attribute of `pl_number_input` (Matt West).

  * Fix bug in handling of MATLAB format in answers submitted to `pl_matrix_input` (Tim Bretl).

  * Fix request load tracking (Matt West).

  * Fix test-server shutdown procedures (Matt West).

  * Fix `readthedocs` build (Matt West).

  * Fix course role edit icon (Nathan Walters).

  * Fix Coveralls.io reporting (Dave Mussulman).

  * Fix tag order display (Dave Mussulman, h/t Pengyu Cheng).

  * Fix navbar role switching button text (Dave Mussulman).

  * Fix all calls of `json.dumps` to make them produce valid JSON (Tim Bretl).

  * Fix error when rendering question score panel (Nathan Walters).

  * Fix questions without tags not displaying on instructor assessment page (Jake Bailey).

  * Fix daily external grader statistics to split out receive time (Matt West).

  * Fix crash in `pl_external_grader_results` caused by malformed results (Nathan Walters).

  * Fix question order on instructor assessment instance page (Matt West).

  * Fix bug in display of input element tolerances (Tim Bretl).

  * Fix `variants.course_instance_id` migration (Matt West).

  * Fix typo in `exampleCourse/questions/positionTimeGraph` (Matt West).

  * Fix 'Load from disk' works when emulating non-instructor roles (Dave Mussulman).

  * Fix slow query for file downloads (Matt West).

  * Fix external grading documentation to describe the current code (Nathan Walters).

  * Change to Bootstrap 4 (Nathan Walters).

  * Change to NodeJS 8.x LTS (Matt West).

  * Change all node dependencies to latest versions (Nathan Walters).

  * Change `sigfig` and `decdig` method of comparison to reduce tolerance (Tim Bretl).

  * Change default relative tolerance from `1e-5` to `1e-2` (Tim Bretl).

  * Change question card coloring and collapse past submissions by default (Nathan Walters).

  * Change build process so Travis fails if changelog has not been updated (Nathan Walters).

  * Change build process to verify changelog update only on PR (Nathan Walters).

  * Change all required python packages to latest minor versions (Tim Bretl).

  * Change all bare `except:` to `except Exception:` in python code (Tim Bretl).

  * Change Docker build to start from `centos7-plbase` (Matt West).

  * Change `requirements.txt` to include `rpy2` (James Balamuta).

  * Change to Python 3.6 in `centos7-base` grader image (Matt West).

  * Change `pl_checkbox` to display form help text by default (James Balamuta).

  * Change authenication redirects to preserve originally visited URL (Dave Mussulman).

  * Change Docker postgresql to do initializations/migrations at build (Dave Mussulman).

  * Change the example course to be available to any institution (Matt West).

  * Change `centos7-plbase` docker image to not use `/PrairieLearn` directory (Matt West).

  * Change shared code to be in external PrairieLib library (Nathan Walters).

  * Change instructor issues page to show student message on new line; remove `is:automatically-reported` filter (Nathan Walters).

  * Change CSRF codes to be URL-safe (Dave Mussulman).

  * Change closed exams to not be reviewable for students (Dave Mussulman).

  * Remove HackIllinois advertisement (Matt West).

* __2.11.0__ - 2017-12-29

  * Add support for partial credit in Homeworks (Tim Bretl).

  * Add help text to Exam assessment instance page (Tim Bretl).

  * Add support for partial credit in exams (Tim Bretl).

  * Add `<pl_file_preview>` element (Nathan Walters).

  * Add docker image for external graders with clang (Nathan Walters).

  * Add new exam grading UX with no buttons on overview page (Matt West).

  * Add Travis CI running the docker image for consistency (Matt West).

  * Add better and faster docker re-builds (Jake Bailey).

  * Add `ZJUI` as a institution option (Matt West).

  * Add python linter (Nathan Walters).

  * Add ESLint for style checking and fix related issues (Nathan Walters).

  * Add test coverage reporting with `coverage.io` (Nathan Walters).

  * Add documentation clarification on `"role": "Student"` access.

  * Add more core libraries (backbone, PrairieDraw, etc) (Matt West).

  * Add hiding of "Grade" button for manual grading (Matt West).

  * Add docs example of mixed on-campus and remote exam (Matt West).

  * Add Azure AD authentication (Matt West).

  * Add ZJU institution checking from ID (Matt West).

  * Add logout support for multiple authentication providers (Matt West).

  * Add PrairieGrader for external grading (Nathan Walters).

  * Add redirect handler to enable assessment deep links (Dave Mussulman).

  * Add `pycryptodome` for authenticated question data (Jake Bailey).

  * Add `v2` and `v3` tags to exampleCourse questions (Dave Mussulman).

  * Add `externalGradingOptions.timeout` parameter (Nathan Walters).

  * Add "Report an issue" button on questions (Matt West).

  * Add `allowIssueReporting` assessment option, default false (Matt West).

  * Add more statistics for external grader instances (Matt West).

  * Add "generating" animation to "Start assessment" button (Matt West).

  * Add maximum statistics for grading jobs (Matt West).

  * Add index on `grading_jobs.date` to speed up statistics (Matt West).

  * Add `to_json()` and `from_json()` to `prairielearn.py` to help JSON serialize standard types (Tim Bretl).

  * Add build-time system updates to Docker image (Jake Bailey).

  * Add new UINs for dev users to avoid conflicts in production DB (Matt West).

  * Add `partialCredit` question option (Matt West).

  * Add jsPlumb library from PL v1 (Matt West).

  * Add ability to de-link course instances from PrairieSchedule (Matt West).

  * Add explicit POST size limit of 200 KiB (Matt West).

  * Add size limits for grading jobs (100 KiB) (Nathan Walters).

  * Add linting for trailing commas (Nathan Walters).

  * Add GitHub link to instructor question view (Dave Mussulman).

  * Add instructor view of external grading logs (Nathan Walters).

  * Add legacy file path fallback to `clientFilesCourse` (Matt West).

  * Add full grading job log display from S3 (Nathan Walters).

  * Add instructor editing of total points and question points for assessment
    instances (Matt West).

  * Add `addBinary` example question (Matt West).

  * Add `make` to the Docker container (Dave Mussulman).

  * Add more feedback when submission to `pl_symbolic_input` has invalid format (Tim Bretl).

  * Add live update of external grading results (Nathan Walters).

  * Add ability for user to switch between MATLAB and python format in `pl_matrix_output` (Tim Bretl).

  * Add copy-to-clipboard button in `pl_matrix_output` (Tim Bretl).

  * Add detailed question statistics (Paras Sud).

  * Add visible logging for incremental DB migrations (Matt West).

  * Add support for python format in `pl_matrix_input` (Tim Bretl).

  * Add student and instructor question links on instructor page (Matt West).

  * Add new python grading framework for exampleCourse (Nathan Walters).

  * Add CSV export of best (highest scoring) submissions (Matt West).

  * Add CSV download for instance questions (Matt West).

  * Split installing documentation into separate method sections (Matt West).

  * Remove unused dead code (`/lib/db.js`, `question-servers/shortAnswer.js`,
    and `tests/sync/*`) (Nathan Walters).

  * Remove cookie-clearing on error page (Matt West).

  * Remove old unused Python caller code (Tim Bretl).

  * Remove AWS Batch external grader (Nathan Walters).

  * Remove the need for `<pl_variable_score>` in questions (Tim Bretl).

  * Remove detailed AzureAD logging (Matt West).

  * Remove the need to return `data` in python functions (Tim Bretl).

  * Change `externalGradingOptions.files` to `.serverFilesCourse`
    (Nathan Walters).

  * Change Python question code timeout from 5 s to 20 s (Tim Bretl).

  * Change "Errors" tab to "Issues" (Matt West).

  * Change max DB connections from 10 to 100 (Matt West).

  * Shift most `exampleCourse` to the external `pl-template` repository.

  * Shift symbolic input parser to `lib/python_helper_sympy.py` (Tim Bretl).

  * Fix external graders with invalid submissions (Nathan Walters).

  * Fix handling of too-large file uploads (Matt West).

  * Fix rendering glitch in instructor question table (Matt West).

  * Fix instructor closing of assessment instances (Matt West).

  * Fix spurious "question is complete" bug (Tim Bretl).

  * Fix bug in sigfig method of comparison when correct answer is zero (Tim Bretl).

  * Fix bug in pl_file_upload where students could upload arbitrary files (Nathan Walters).

  * Fix render bug on exams for questions without points (Matt West).

  * Fix assessment authorization when mode is NULL (Matt West).

  * Fix bug that prevented scalars from being rendered by `pl_matrix_output` (Tim Bretl).

  * Fix bug that prevented unicode minus from being parsed by `pl_matrix_output` and `pl_number_input` (Tim Bretl).

  * Fix external grading score display when score is missing (Nathan Walters).

  * Fix handling of image pull fails for external grading (Nathan Walters).

  * Fix options for v3 questions (Jake Bailey).

  * Fix course element reloading on sync (Nathan Walters).

  * Fix course element file loading (Matt West).

  * Fix file downloads as zip for v2 questions (Matt West).

  * Fix exam instance error handling with broken variants (Tim Bretl).

  * Fix `pl_number_input` to allow suffix for units with `display=inline` (Tim Bretl).

  * Fix symbolic input parser to eliminate use of `sympy.sympify` (Tim Bretl).

  * Fix bug that prevented numbers from being converted in sympy equivalents in symbolic input parser (Tim Bretl).

  * Fix bug that prevented use of multiple symbols in `pl_symbolic_input` (Tim Bretl).

  * Fix inoperable "Test" buttons for non-v3 questions by hiding them (Matt West).

  * Fix inaccurate issue counts on assessments (Matt West).

  * Fix exam auto-closing issue with legacy assessment instances (Matt West).

  * Fix double-click handling on question buttons (Matt West).

  * Fix one broken exam from blocking other exams auto-closing (Matt West).

  * Fix v2 questions `clientCode` path on Exam assessments (Matt West).

  * Fix decreased Exams scores with reduced credit (Matt West).

  * Fix premature answer display for `pl_multiple_choice` and `pl_checkbox` (Matt West).

  * Fix broken popovers in student exam questions (Tim Bretl).

  * Fix canceling of grading jobs on a new submission (Matt West).

  * Fix symbolic expression parsing bug by disallowing floating-point numbers (Tim Bretl).

  * Fix handling of broken questions on Homeworks (Matt West).

  * Fix handling of `inf` and `nan` submissions in `pl_number_input` (Tim Bretl).

  * Fix server crash in grading job handling (Nathan Walters).

  * Fix a few very old submissions with NaN scores (Matt West).

  * Fix assessment re-open/close link rendering (Nathan Walters).

  * Fix null-byte handling in grader results (Nathan Walters).

  * Fix elements not reading their templates with UTF-8 encoding (Nathan Walters).

  * Fix display of assessment score to 2 decimal places (Nathan Walters).

  * Fix gradebook to choose best score rather than worst (Matt West).

  * Fix bug in `pl_number_input` that crashed on submission of large integers (Tim Bretl).

* __2.10.1__ - 2017-05-24

  * Fix display of saved submissions for Exam assessments.

* __2.10.0__ - 2017-05-20

  * Add real-time grading job status with websockets (Nathan Walters).

  * Add full DB schema migration system (Nathan Walters).

  * Add unit tests for DB migrations (Nathan Walters).

  * Add Python modules for autograders: `numpy`, `scipy`, `matplotlib`,
    `sympy`, and `pandas` (Jordi Paris Ferrer).

  * Add `scipy` and `numpy` to the PL docker image.

  * Add documentation on the new authentication flow.

  * Add more developer documentation on the database schema.

  * Add export of full database in CSV, optionally anonymized.

  * Use Python 3.5 for autograders in `exampleCourse` (Nathan Walters).

  * Fix docker build script usage help.

  * Fix base64 encoding of uploaded files.

* __2.9.1__ - 2017-05-17

  * Fix handling of failed grading jobs (Nathan Walters).

* __2.9.0__ - 2017-05-14

  * Add support for Google OAuth2 authentication.

  * Shift documentation to Read the Docs.

  * Fix handling of Unicode characters in question data.

* __2.8.0__ - 2017-05-04

  * Add DB storage of exam mode networks.

  * Add `config` table to DB with system `display_timezone`.

  * Fix async handling in regrading unit tests.

* __2.7.0__ - 2017-04-28

  * Add `/pl/webhooks/ping` endpoint for automated health checks.

  * Add `singleVariant` flag for non-randomized questions.

  * Add documentation and improve layout for external autograder files
    (Nathan Walters).

  * Add link to detailed instances CSV file on instructor assessment page.

  * Add more assessment CSV download options.

  * Allow development use of non-master git branches for courses.

  * Fix `max_points` update during regrading.

  * Fix env var security in autograder containers (Jordi Paris Ferrer).

  * Fix external autograder output display (Nathan Walters).

  * Fix home directory detection for external autograder jobs.

  * Fix rendering of table row lines in student question lists.

* __2.6.0__ - 2017-04-16

  * Add full external autograder support with AWS and local docker support
    (Nathan Walters, Jordi Paris Ferrer).

* __2.5.3__ - 2017-04-14

  * Fix docker build with `migrations/` directory.

* __2.5.2__ - 2017-04-14

  * Fix regrading support.

* __2.5.1__ - 2017-04-12

  * Fix Exam reservation enforcement when multiple reservations exist.

* __2.5.0__ - 2017-04-11

  * Speed up rendering of instructor pages with assessment statistics.

  * Speed up calculation of assessment durations.

  * Speed up pages with job sequences.

  * Add per-day mean scores to the by-day score plot.

  * Add `points` and `max_points` output to assessment_instances CSV.

  * Add `migrations/` directory for ordered DB schema changes.

  * Fix assessment duration estimation for homeworks (1-hour gap maximum).

  * Fix CSV link on gradebook page.

  * Fix sorting of assessment on gradebook page.

  * Fix CSV download on instructor assessments overview page.

  * Fix date format in activity log CSV.

  * Fix links to questions on activity log pages.

  * Remove "permanent URL" on instructor assessments overview page.

* __2.4.1__ - 2017-04-08

  * Set question `feedback` to the empty object when missing.

* __2.3.2__ - 2017-04-08

  * Set question `feedback` to the empty object when missing.

* __2.4.0__ - 2017-04-07

  * Add connection to PrairieSchedule to enforce Exam reservations.

  * Fix ordering of assessment set headers in assessment lists.

  * Fix duration calculations to be from assessment start to last submission.

  * Show all submissions in downloaded CSV files even in dev mode.

  * Fix `Manual` grading type (Jake Bailey).

  * Change `forceMaxPoints` to only take affect during an explicit regrade.

* __2.3.1__ - 2017-03-23

  * Don't display deleted courses on the enroll (add/remove courses) page.

* __2.3.0__ - 2017-03-08

  * Change `feedback` to be visible for open questions on exams.

  * Make `feedback` visible within `submission.html` (Ray Essick).

  * Fix auto-finishing of exams after a 6-hour timeout.

  * Add regrading support with `forceMaxPoints` option.

  * Add preliminary external autograder support by the HackIllinois team
    (Genna Helsel, Teju Nareddy, Jordi Paris Ferrer, Nathan Walters).

  * Add question points and percentage scores to `*_final_submissions.csv`.

  * Add per-day score histograms to instructor assessment page (Paras Sud).

* __2.2.2__ - 2017-02-23

  * Add more indexes and improve unique constraint ordering for indexes.

* __2.2.1__ - 2017-02-18

  * Only show feedback for open exams in CS 233.

* __2.2.0__ - 2017-02-18

  * Show feedback for graded questions on exams, even if exam is
    still open (Jake Bailey).

* __2.1.3__ - 2017-02-17

  * Prevent multiple submissions to a single homework question variant.

  * Fix option passing to question server.js functions.

  * Fix course deletion on Admin page.

* __2.1.2__ - 2017-02-15

  * Catch bad Shibboleth authentication data with "(null)" UID.

  * Fix logging of `instance_question_id` in response.

* __2.1.1__ - 2017-02-13

  * Update ChangeLog.

* __2.1.0__ - 2017-02-13

  * Fix division-by-zero error in homeworks when `max_points` is zero
    (Jake Bailey).

  * Fix typos in documentation (Andre Schleife).

  * Fix MTF questions.

  * Fix assessment links on Instructor Gradebook page.

  * Fix XSS vulnerability by storing `questionJson` in base64.

* __2.0.3__ - 2017-02-04

  * Cache `instance_questions.status` to speed up page loads.

* __2.0.2__ - 2017-02-04

  * Speed up SQL query in `instance_questions` authorization.

* __2.0.1__ - 2017-01-28

  * Fix incorrect `max_points` for homeworks with question alternatives.

* __2.0.0__ - 2017-01-13

  * Make v2 the primary version and shift the old v1 to a subdirectory.

  * Add support for syncing a course from a remote git repository.

  * Add dev mode with local disk syncing and other dev features.

  * Convert score_perc to double (instead of integer).

  * Add UUIDs to all input JSON files to support renaming.

  * Convert all DB tables to bigserial primary keys.

  * Add docker build for course development.

  * Add question difficulty vs discrimination plots (Paras Sud).

  * Add 'Administrator' users will full site access.

  * Standardize names of JSON files and client/server file directories.

  * Clean up JSON file formats for everything except questions.

  * Add documentation for all v2 file formats.

  * Add conversion script from v1 to v2 assessment format (Dallas Trinkle).

* __1.22.0__ - 2016-12-09

  * Add IP ranges for final exams in DCL.

  * Fix docker instructions (Allen Kleiner).

  * Skip update of test instances for non-existent tests.

  * Fix crashing bug due to function call typo (Kevin Wang).

  * Don't attempt to generate statistics for non-existent questions.

  * Improve robustness of `submittedAnswer` restore for Fabric.js questions.

  * Add `fixedExponential` formatter.

  * Add raw score (full precision) to CSV downloads.

  * Fix logging error (Eric Huber).

  * Generate hi-res versions of LaTeX images for Fabric.js support.

  * (V2) Enable assessments with multiple instances per student.

  * (V2) Fix submission rendering for admin question views (Ray Essick).

  * (V2) Add past submissions view on exam question pages (Ray Essick).

  * (V2) Add underlying support for external (RabbitMQ) and manual grading.

  * (V2) Fix grading operations outside the main transaction.

  * (V2) Add question alternatives within assessments.

  * (V2) Implement generic CSRF protection for all pages.

  * (V2) Split site into Admin and User pages.

  * (V2) Add unified homepage with course list and self-enrollment.

  * (V2) Fix SQL import newline handling on Windows.

  * (V2) Add docker build.

  * (V2) Add admin view of individual assessment instances.

* __1.21.0__ - 2016-09-14

  * Use hi-res time for random seeds, improving test randomization.

  * Improve margins around `Save answer` buttons (Eric Huber).

  * Improve sorting of tests with identical numbers to sub-sort on titles.

  * Fix handling of question shuffling within tests (Binglin Chen).

  * Fix user role reading from `courseInfo.json`.

  * Fix error-handling code in `POST /submissions`.

  * Remove Siebel 0224 from `Exam` mode (Jeffrey Tolar).

  * (V2) Automatically regenerate assessment statistics every 10 minutes.

  * (V2) Fix CSV statistics downloads.

  * (V2) Switch to local copy of MathJax.

  * (V2) Implement access date display.

  * (V2) Implement `Exam` and `Homework` assessment types.

* __1.20.0__ - 2016-08-24

  * Fix `jsPlumb` naming case (Jeffrey Tolar).

  * Remove `/export.csv` endpoint (Kevin Wang).

  * Explicitly specify dependency versions in `package.json` (Kevin Wang).

  * Validate effective UID before creating tInstances (Kevin Wang).

  * Fix display of `trueAnswers` for all questions (Kevin Wang).

  * Document the Reload button (Jeffrey Tolar).

  * Fix role changing restrictions (Jeffrey Tolar).

  * Improve naming of exam grade/finish buttons and modal texts (Kevin Wang).

  * Show zone titles within tests (Jeffrey Tolar).

  * Remove current exam score from sidebar (Kevin Wang).

  * Split out helper modules from server code (Jeffrey Tolar).

  * Warn user when exam has unanswered questions (Kevin Wang).

  * Improve user feedback when all exam questions are answered (Kevin Wang).

  * Fix viewport width handling (Jeffrey Tolar).

  * Upgrade to ExpressJS 4.x.

  * Disallow multiple submissions for a single homework question instance (Kevin Wang).

  * Fix all server-side error handling to use standard NodeJS convention (Kevin Wang).

  * Fix race condition on client initialization (Jeffrey Tolar).

  * Improve server-side RequireJS usage (Jeffrey Tolar).

  * Add submissions directly from the command line (Kevin Wang).

  * Improve docs for Windows installations (Dave Mussulman).

  * Expose `PLConfig` to backend to access server URL (Kevin Wang).

  * Fix crash on `GET /clientFiles/` (Kevin Wang).

  * Fix handling of large git pulls of class data (Jeffrey Tolar).

  * Fix `mtfclient` to properly handle checkbox listening (Terence Nip).

  * Fix percentage score exports.

  * Switch exam-mode IP blocks to new CBTF location in Grainger.

  * Add new drawing commands for LShape, TShape, DistLoad (Mariana Silva).

  * Store latex text images per-course rather than globally.

  * Add homework random shuffle mode with global question numbers (Binglin Chen).

  * (V2) Add experimental backend using PostgresQL and server-side rendering.

* __1.19.0__ - 2016-02-23

  * Add Ace editor for in-question code editing (Terence Nip).

  * Add `MultipleTrueFalse` question type (Terence Nip).

  * Upgrade MathJax to 2.6.0 to fix "vertical bar" rendering problem.

  * Add `adm-zip` support for questions to create zip files (Craig Zilles).

  * Enable embedded images in MultipleChoice and Checkbox question types.

  * Fix bugs related to reporting of PrairieLearn git version.

  * Add Errors tab for instructors to see server-side errors, and report more errors.

  * Add Reload button in development mode.

  * Add support for variable credit on tests (bonus credit and partial credit).

  * Remove the Adaptive test type (superseded by Game).

  * Add validation for dates on server load.

  * Fix display of question answer feedback during RetryExams.

  * Change all test scores to be stored as percentages without decimal places (rounded down).

  * Add `{{params.a | vector}}` template for bracketed vectors.

  * Support IP range checking for Siebel basement labs.

* __1.18.0__ - 2016-01-20

  * Fix security hole to restrict question access to accessible tests.

  * Add `jsplumb` support (Terence Nip).

* __1.17.0__ - 2015-11-04

  * Fix missing `questionFile()` caused by upgraded underscore templating.

  * Fix sorting of tests with mixed integer/string numbers.

  * Fix broken PrairieDraw figures after submission grading.

  * Fix role changes on User page with Firefox.

  * Fix username setting when UID is set.

  * Fix User page dropdowns to default to current state.

  * Add a User page button to change back to the authenticated UID.

  * Fix missing user list in dropdown after UID change.

  * Add "Troubleshooting" documentation page with frequently asked questions.

  * Add documentation about tests and questions versus test instances and question instances.

  * Add `Checkbox` question type.

  * Add `exampleCourse/questions/randomZip` example.

  * Remove unused `backend/questions` and `backend/tests` templates in favor of `exampleCourse`.

  * Include MathJax inside PrairieLearn.

  * Fix TeX label generation scripts to support Python 3.X and `courseDir` config variable.

* __1.16.1__ - 2015-10-12

  * Fix alignment of date plots on Safari.

* __1.16.0__ - 2015-10-12

  * Link questions on test "Admin" pages to question instances.

  * Add statistics by day for exam-type tests.

* __1.15.2__ - 2015-10-09

  * Fix doc references from "Assessment Detail" to assessment "Admin" page.

* __1.15.1__ - 2015-10-08

  * Clean up `particleMotion` example HTML templates.

* __1.15.0__ - 2015-10-08

  * Enable feedback in questions during exams and add `particleMotion` example.

* __1.14.1__ - 2015-10-08

  * Fix documentation typo in test access control section.

* __1.14.0__ - 2015-10-08

  * Add "uids" as an access rule restriction in test "allowAccess".

* __1.13.2__ - 2015-10-08

  * Use a locally-hosted copy of MathJax.

* __1.13.1__ - 2015-10-04

  * Fix test statistics for `Exam` and `PracExam` tests.

* __1.13.0__ - 2015-10-04

  * Plot score histogram in test admin view (Binglin Chen @chen386).

  * Add question statistics to test admin view.

  * Display PrairieLearn version number on the Sync page.

* __1.12.1__ - 2015-09-24

  * Fix test statistics for `RetryExam` using zones.

* __1.12.0__ - 2015-09-24

  * Standardize question numbering to be like #3.8 rather than #3-8 (Terence Nip @tnip).

  * Fix schema validation and example for RetryExams with multiple qids in a question.

* __1.11.1__ - 2015-09-23

  * Fix build bug with missing moment-timezone.

  * Remove deprecation warning for `questionGroups` in `RetryExam`.

* __1.11.0__ - 2015-09-23

  * Redesign of the "Assessment" page to be more compact and consistent.

  * Add `zones` to `RetryExam` to control question-order randomization.

  * Add `variantsPerQuestion` and `unlimitedVariants` options for `RetryExam`.

  * Improve test naming consistency and fix navbar link bugs with tests.

  * Allow test numbers to be strings.

* __1.10.2__ - 2015-09-19

  * Fix bug introduced by 1.10.1 that broke all tests (overly general change events).

* __1.10.1__ - 2015-09-18

  * Fix bug that caused the "User" page to not display changes in user, role, or mode.

* __1.10.0__ - 2015-09-15

  * Add "reset test" capability for instructors.

  * Only allow questions to be solved for accessible tests.

  * Add export test data capability for instructors.

  * Add summary test statistics for instructors.

* __1.9.1__ - 2015-09-11

  * Fix docs/example to add blank target for test text links.

  * Fix `clientFiles` to also handle subdirectories.

* __1.9.0__ - 2015-09-11

  * Add `clientFiles` and docs for adding text/files to tests.

* __1.8.1__ - 2015-09-10

  * Fix security hold where anyone could access `/export.csv`.

* __1.8.0__ - 2015-09-09

  * Add optional header text for `RetryExam` (for formula sheets, etc).

* __1.7.6__ - 2015-09-09

  * Load frontend website even if there were errors fetching data.

* __1.7.5__ - 2015-09-07

  * Reload all question `server.js` files after "Sync" with a git course repository.

* __1.7.4__ - 2015-09-06

  * Correctly give highest score for assessments with duplicate scores.

* __1.7.3__ - 2015-09-06

  * Fix bug that created multiple tInstances.

* __1.7.2__ - 2015-09-02

  * Fix `exampleCourse/questions/addVectors` to use `QServer` so `gradeAnswer()` is truly optional.

* __1.7.1__ - 2015-09-02

  * Fix schema links in documentation.

  * Add documentation for question options.

  * Add docs and text on the User page to describe the server `mode` in more detail.

* __1.7.0__ - 2015-09-01

  * Don't generate new question variants until the old variant is answered.

* __1.6.0__ - 2015-09-01

  * Make `exampleCourse/tests/homework1` visible by default.

  * Display course name in page title.

  * Use "assessment" rather than "homework" or "test" in user-visible strings.

* __1.5.2__ - 2015-08-31

  * Fix example `backend/config.json` in the docs.

* __1.5.1__ - 2015-08-30

  * Clarify docs about user role setting.

* __1.5.0__ - 2015-08-26

  * Enable exam mode detection via hard-coded IP range for the CBTF.

* __1.4.1__ - 2015-08-26

  * `export.csv` now uses test `set` rather than `type` for test names.

* __1.4.0__ - 2015-08-25

  * Add documentation and help text for Sync page.

  * Fix display of commit information when using older versions of git.

  * Add figure to example question `addVectors` in `exampleCourse`.

* __1.3.2__ - 2015-08-24

  * Fix `allowAccess` checks to not always fail.

* __1.3.1__ - 2015-08-24

  * Fix `pulls` error when `gitCourseBranch` is not set.

* __1.3.0__ - 2015-08-24

  * Change default `allowAccess` to block all non-instructor access.

* __1.2.1__ - 2015-08-24

  * Fix race condition in user creation and correctly record user names.

* __1.2.0__ - 2015-08-23

  * Add "Sync" feature to pull from a git repository.

  * Fix missing `template` field in `config.json` schema.

  * Improve error logging with more specific error information.

* __1.1.0__ - 2015-08-22

  * Add access logging to the database.

* __1.0.2__ - 2015-08-19

  * Documentation fixes following the bootcamp.

  * Fix undefined logger error if `config.json` contains errors (reported by Craig and Mariana).

* __1.0.1__ - 2015-08-18

  * Fix `npm` module list during bootcamp (remove `nodetime`, add `moment`).

* __1.0.0__ - 2015-08-18

  * First public release for pre-Fall-2015 bootcamp.<|MERGE_RESOLUTION|>--- conflicted
+++ resolved
@@ -3,14 +3,11 @@
 
 * __next version__ - XXXX-XX-XX
 
-<<<<<<< HEAD
   * Add string input element (Mariana Silva).
 
   * Add element to display matrix in latex format (Mariana Silva).
-=======
   * Add string input element (Mariana Silva)
   * Add element to display matrix in latex format (Mariana Silva)
->>>>>>> 09e33af8
 
   * Add student name and clickable e-mail address information to issue reports (James Balamuta).
 
