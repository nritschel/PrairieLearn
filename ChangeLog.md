--- conflicted
+++ resolved
@@ -112,6 +112,8 @@
 
   * Add student and instructor question links on instructor page (Matt West).
 
+  * Add new python grading framework for exampleCourse (Nathan Walters).
+
   * Split installing documentation into separate method sections (Matt West).
 
   * Remove unused dead code (`/lib/db.js`, `question-servers/shortAnswer.js`,
@@ -216,13 +218,9 @@
 
   * Fix a few very old submissions with NaN scores (Matt West).
 
-<<<<<<< HEAD
   * Fix assessment re-open/close link rendering (Nathan Walters).
 
   * Fix null-byte handling in grader results (Nathan Walters).
-=======
-  * Wrote new python grading framework for example course (Nathan Walters).
->>>>>>> 874f0818
 
 * __2.10.1__ - 2017-05-24
 
