
# ChangeLog

* __next version__ - XXXX-XX-XX

  * Add support for partial credit in Homeworks (Tim Bretl).

  * Add help text to Exam assessment instance page (Tim Bretl).

  * Add support for partial credit in exams (Tim Bretl).

  * Add `<pl_file_preview>` element (Nathan Walters).

  * Add docker image for external graders with clang (Nathan Walters).

  * Add new exam grading UX with no buttons on overview page (Matt West).

  * Add Travis CI running the docker image for consistency (Matt West).

  * Add better and faster docker re-builds (Jake Bailey).

  * Add `ZJUI` as a institution option (Matt West).

  * Add python linter (Nathan Walters).

  * Add ESLint for style checking and fix related issues (Nathan Walters).

  * Add test coverage reporting with `coverage.io` (Nathan Walters).

  * Add documentation clarification on `"role": "Student"` access.

  * Add more core libraries (backbone, PrairieDraw, etc) (Matt West).

  * Add hiding of "Grade" button for manual grading (Matt West).

  * Add docs example of mixed on-campus and remote exam (Matt West).

  * Add Azure AD authentication (Matt West).

  * Add ZJU institution checking from ID (Matt West).

  * Add logout support for multiple authentication providers (Matt West).

  * Add PrairieGrader for external grading (Nathan Walters).

  * Add redirect handler to enable assessment deep links (Dave Mussulman).

  * Add `pycryptodome` for authenticated question data (Jake Bailey).

  * Add `v2` and `v3` tags to exampleCourse questions (Dave Mussulman).

  * Split installing documentation into separate method sections (Matt West).

  * Remove unused dead code (`/lib/db.js`, `question-servers/shortAnswer.js`,
    and `tests/sync/*`) (Nathan Walters).

  * Remove cookie-clearing on error page (Matt West).

  * Remove old unused Python caller code (Tim Bretl).

  * Remove AWS Batch external grader (Nathan Walters).

  * Change `externalGradingOptions.files` to `.serverFilesCourse`
    (Nathan Walters).

  * Change Python question code timeout from 5 s to 20 s (Tim Bretl).

  * Shift most `exampleCourse` to the external `pl-template` repository.

  * Fix external graders with invalid submissions (Nathan Walters).

  * Fix handling of too-large file uploads (Matt West).

  * Fix rendering glitch in instructor question table (Matt West).

  * Fix instructor closing of assessment instances (Matt West).

  * Fix spurious "question is complete" bug (Tim Bretl).

  * Fix bug in sigfig method of comparison when correct answer is zero (Tim Bretl).

  * Fix bug in pl_file_upload where students could upload arbitrary files (Nathan Walters).

  * Fix render bug on exams for questions without points (Matt West).

  * Fix assessment authorization when mode is NULL (Matt West).

  * Fix bug that prevented scalars from being rendered by `pl_matrix_output` (Tim Bretl).

  * Fix bug that prevented unicode minus from being parsed by `pl_matrix_output` and `pl_number_input` (Tim Bretl).

  * Fix external grading score display when score is missing (Nathan Walters).

  * Fix handling of image pull fails for external grading (Nathan Walters).

  * Fix options for v3 questions (Jake Bailey).

  * Fix course element reloading on sync (Nathan Walters).

  * Fix course element file loading (Matt West).

  * Fix file downloads as zip for v2 questions (Matt West).

<<<<<<< HEAD
  * Fix exam instance error handling with broken variants (Tim Bretl).
=======
  * Fix `pl_number_input` to allow suffix for units with `display=inline` (Tim Bretl).
>>>>>>> b4d5b528

* __2.10.1__ - 2017-05-24

  * Fix display of saved submissions for Exam assessments.

* __2.10.0__ - 2017-05-20

  * Add real-time grading job status with websockets (Nathan Walters).

  * Add full DB schema migration system (Nathan Walters).

  * Add unit tests for DB migrations (Nathan Walters).

  * Add Python modules for autograders: `numpy`, `scipy`, `matplotlib`,
    `sympy`, and `pandas` (Jordi Paris Ferrer).

  * Add `scipy` and `numpy` to the PL docker image.

  * Add documentation on the new authentication flow.

  * Add more developer documentation on the database schema.

  * Add export of full database in CSV, optionally anonymized.

  * Use Python 3.5 for autograders in `exampleCourse` (Nathan Walters).

  * Fix docker build script usage help.

  * Fix base64 encoding of uploaded files.

* __2.9.1__ - 2017-05-17

  * Fix handling of failed grading jobs (Nathan Walters).

* __2.9.0__ - 2017-05-14

  * Add support for Google OAuth2 authentication.

  * Shift documentation to Read the Docs.

  * Fix handling of Unicode characters in question data.

* __2.8.0__ - 2017-05-04

  * Add DB storage of exam mode networks.

  * Add `config` table to DB with system `display_timezone`.

  * Fix async handling in regrading unit tests.

* __2.7.0__ - 2017-04-28

  * Add `/pl/webhooks/ping` endpoint for automated health checks.

  * Add `singleVariant` flag for non-randomized questions.

  * Add documentation and improve layout for external autograder files
    (Nathan Walters).

  * Add link to detailed instances CSV file on instructor assessment page.

  * Add more assessment CSV download options.

  * Allow development use of non-master git branches for courses.

  * Fix `max_points` update during regrading.

  * Fix env var security in autograder containers (Jordi Paris Ferrer).

  * Fix external autograder output display (Nathan Walters).

  * Fix home directory detection for external autograder jobs.

  * Fix rendering of table row lines in student question lists.

* __2.6.0__ - 2017-04-16

  * Add full external autograder support with AWS and local docker support
    (Nathan Walters, Jordi Paris Ferrer).

* __2.5.3__ - 2017-04-14

  * Fix docker build with `migrations/` directory.

* __2.5.2__ - 2017-04-14

  * Fix regrading support.

* __2.5.1__ - 2017-04-12

  * Fix Exam reservation enforcement when multiple reservations exist.

* __2.5.0__ - 2017-04-11

  * Speed up rendering of instructor pages with assessment statistics.

  * Speed up calculation of assessment durations.

  * Speed up pages with job sequences.

  * Add per-day mean scores to the by-day score plot.

  * Add `points` and `max_points` output to assessment_instances CSV.

  * Add `migrations/` directory for ordered DB schema changes.

  * Fix assessment duration estimation for homeworks (1-hour gap maximum).

  * Fix CSV link on gradebook page.

  * Fix sorting of assessment on gradebook page.

  * Fix CSV download on instructor assessments overview page.

  * Fix date format in activity log CSV.

  * Fix links to questions on activity log pages.

  * Remove "permanent URL" on instructor assessments overview page.

* __2.4.1__ - 2017-04-08

  * Set question `feedback` to the empty object when missing.

* __2.3.2__ - 2017-04-08

  * Set question `feedback` to the empty object when missing.

* __2.4.0__ - 2017-04-07

  * Add connection to PrairieSchedule to enforce Exam reservations.

  * Fix ordering of assessment set headers in assessment lists.

  * Fix duration calculations to be from assessment start to last submission.

  * Show all submissions in downloaded CSV files even in dev mode.

  * Fix `Manual` grading type (Jake Bailey).

  * Change `forceMaxPoints` to only take affect during an explicit regrade.

* __2.3.1__ - 2017-03-23

  * Don't display deleted courses on the enroll (add/remove courses) page.

* __2.3.0__ - 2017-03-08

  * Change `feedback` to be visible for open questions on exams.

  * Make `feedback` visible within `submission.html` (Ray Essick).

  * Fix auto-finishing of exams after a 6-hour timeout.

  * Add regrading support with `forceMaxPoints` option.

  * Add preliminary external autograder support by the HackIllinois team
    (Genna Helsel, Teju Nareddy, Jordi Paris Ferrer, Nathan Walters).

  * Add question points and percentage scores to `*_final_submissions.csv`.

  * Add per-day score histograms to instructor assessment page (Paras Sud).

* __2.2.2__ - 2017-02-23

  * Add more indexes and improve unique constraint ordering for indexes.

* __2.2.1__ - 2017-02-18

  * Only show feedback for open exams in CS 233.

* __2.2.0__ - 2017-02-18

  * Show feedback for graded questions on exams, even if exam is
    still open (Jake Bailey).

* __2.1.3__ - 2017-02-17

  * Prevent multiple submissions to a single homework question variant.

  * Fix option passing to question server.js functions.

  * Fix course deletion on Admin page.

* __2.1.2__ - 2017-02-15

  * Catch bad Shibboleth authentication data with "(null)" UID.

  * Fix logging of `instance_question_id` in response.

* __2.1.1__ - 2017-02-13

  * Update ChangeLog.

* __2.1.0__ - 2017-02-13

  * Fix division-by-zero error in homeworks when `max_points` is zero
    (Jake Bailey).

  * Fix typos in documentation (Andre Schleife).

  * Fix MTF questions.

  * Fix assessment links on Instructor Gradebook page.

  * Fix XSS vulnerability by storing `questionJson` in base64.

* __2.0.3__ - 2017-02-04

  * Cache `instance_questions.status` to speed up page loads.

* __2.0.2__ - 2017-02-04

  * Speed up SQL query in `instance_questions` authorization.

* __2.0.1__ - 2017-01-28

  * Fix incorrect `max_points` for homeworks with question alternatives.

* __2.0.0__ - 2017-01-13

  * Make v2 the primary version and shift the old v1 to a subdirectory.

  * Add support for syncing a course from a remote git repository.

  * Add dev mode with local disk syncing and other dev features.

  * Convert score_perc to double (instead of integer).

  * Add UUIDs to all input JSON files to support renaming.

  * Convert all DB tables to bigserial primary keys.

  * Add docker build for course development.

  * Add question difficulty vs discrimination plots (Paras Sud).

  * Add 'Administrator' users will full site access.

  * Standardize names of JSON files and client/server file directories.

  * Clean up JSON file formats for everything except questions.

  * Add documentation for all v2 file formats.

  * Add conversion script from v1 to v2 assessment format (Dallas Trinkle).

* __1.22.0__ - 2016-12-09

  * Add IP ranges for final exams in DCL.

  * Fix docker instructions (Allen Kleiner).

  * Skip update of test instances for non-existent tests.

  * Fix crashing bug due to function call typo (Kevin Wang).

  * Don't attempt to generate statistics for non-existent questions.

  * Improve robustness of `submittedAnswer` restore for Fabric.js questions.

  * Add `fixedExponential` formatter.

  * Add raw score (full precision) to CSV downloads.

  * Fix logging error (Eric Huber).

  * Generate hi-res versions of LaTeX images for Fabric.js support.

  * (V2) Enable assessments with multiple instances per student.

  * (V2) Fix submission rendering for admin question views (Ray Essick).

  * (V2) Add past submissions view on exam question pages (Ray Essick).

  * (V2) Add underlying support for external (RabbitMQ) and manual grading.

  * (V2) Fix grading operations outside the main transaction.

  * (V2) Add question alternatives within assessments.

  * (V2) Implement generic CSRF protection for all pages.

  * (V2) Split site into Admin and User pages.

  * (V2) Add unified homepage with course list and self-enrollment.

  * (V2) Fix SQL import newline handling on Windows.

  * (V2) Add docker build.

  * (V2) Add admin view of individual assessment instances.

* __1.21.0__ - 2016-09-14

  * Use hi-res time for random seeds, improving test randomization.

  * Improve margins around `Save answer` buttons (Eric Huber).

  * Improve sorting of tests with identical numbers to sub-sort on titles.

  * Fix handling of question shuffling within tests (Binglin Chen).

  * Fix user role reading from `courseInfo.json`.

  * Fix error-handling code in `POST /submissions`.

  * Remove Siebel 0224 from `Exam` mode (Jeffrey Tolar).

  * (V2) Automatically regenerate assessment statistics every 10 minutes.

  * (V2) Fix CSV statistics downloads.

  * (V2) Switch to local copy of MathJax.

  * (V2) Implement access date display.

  * (V2) Implement `Exam` and `Homework` assessment types.

* __1.20.0__ - 2016-08-24

  * Fix `jsPlumb` naming case (Jeffrey Tolar).

  * Remove `/export.csv` endpoint (Kevin Wang).

  * Explicitly specify dependency versions in `package.json` (Kevin Wang).

  * Validate effective UID before creating tInstances (Kevin Wang).

  * Fix display of `trueAnswers` for all questions (Kevin Wang).

  * Document the Reload button (Jeffrey Tolar).

  * Fix role changing restrictions (Jeffrey Tolar).

  * Improve naming of exam grade/finish buttons and modal texts (Kevin Wang).

  * Show zone titles within tests (Jeffrey Tolar).

  * Remove current exam score from sidebar (Kevin Wang).

  * Split out helper modules from server code (Jeffrey Tolar).

  * Warn user when exam has unanswered questions (Kevin Wang).

  * Improve user feedback when all exam questions are answered (Kevin Wang).

  * Fix viewport width handling (Jeffrey Tolar).

  * Upgrade to ExpressJS 4.x.

  * Disallow multiple submissions for a single homework question instance (Kevin Wang).

  * Fix all server-side error handling to use standard NodeJS convention (Kevin Wang).

  * Fix race condition on client initialization (Jeffrey Tolar).

  * Improve server-side RequireJS usage (Jeffrey Tolar).

  * Add submissions directly from the command line (Kevin Wang).

  * Improve docs for Windows installations (Dave Mussulman).

  * Expose `PLConfig` to backend to access server URL (Kevin Wang).

  * Fix crash on `GET /clientFiles/` (Kevin Wang).

  * Fix handling of large git pulls of class data (Jeffrey Tolar).

  * Fix `mtfclient` to properly handle checkbox listening (Terence Nip).

  * Fix percentage score exports.

  * Switch exam-mode IP blocks to new CBTF location in Grainger.

  * Add new drawing commands for LShape, TShape, DistLoad (Mariana Silva).

  * Store latex text images per-course rather than globally.

  * Add homework random shuffle mode with global question numbers (Binglin Chen).

  * (V2) Add experimental backend using PostgresQL and server-side rendering.

* __1.19.0__ - 2016-02-23

  * Add Ace editor for in-question code editing (Terence Nip).

  * Add `MultipleTrueFalse` question type (Terence Nip).

  * Upgrade MathJax to 2.6.0 to fix "vertical bar" rendering problem.

  * Add `adm-zip` support for questions to create zip files (Craig Zilles).

  * Enable embedded images in MultipleChoice and Checkbox question types.

  * Fix bugs related to reporting of PrairieLearn git version.

  * Add Errors tab for instructors to see server-side errors, and report more errors.

  * Add Reload button in development mode.

  * Add support for variable credit on tests (bonus credit and partial credit).

  * Remove the Adaptive test type (superseded by Game).

  * Add validation for dates on server load.

  * Fix display of question answer feedback during RetryExams.

  * Change all test scores to be stored as percentages without decimal places (rounded down).

  * Add `{{params.a | vector}}` template for bracketed vectors.

  * Support IP range checking for Siebel basement labs.

* __1.18.0__ - 2016-01-20

  * Fix security hole to restrict question access to accessible tests.

  * Add `jsplumb` support (Terence Nip).

* __1.17.0__ - 2015-11-04

  * Fix missing `questionFile()` caused by upgraded underscore templating.

  * Fix sorting of tests with mixed integer/string numbers.

  * Fix broken PrairieDraw figures after submission grading.

  * Fix role changes on User page with Firefox.

  * Fix username setting when UID is set.

  * Fix User page dropdowns to default to current state.

  * Add a User page button to change back to the authenticated UID.

  * Fix missing user list in dropdown after UID change.

  * Add "Troubleshooting" documentation page with frequently asked questions.

  * Add documentation about tests and questions versus test instances and question instances.

  * Add `Checkbox` question type.

  * Add `exampleCourse/questions/randomZip` example.

  * Remove unused `backend/questions` and `backend/tests` templates in favor of `exampleCourse`.

  * Include MathJax inside PrairieLearn.

  * Fix TeX label generation scripts to support Python 3.X and `courseDir` config variable.

* __1.16.1__ - 2015-10-12

  * Fix alignment of date plots on Safari.

* __1.16.0__ - 2015-10-12

  * Link questions on test "Admin" pages to question instances.

  * Add statistics by day for exam-type tests.

* __1.15.2__ - 2015-10-09

  * Fix doc references from "Assessment Detail" to assessment "Admin" page.

* __1.15.1__ - 2015-10-08

  * Clean up `particleMotion` example HTML templates.

* __1.15.0__ - 2015-10-08

  * Enable feedback in questions during exams and add `particleMotion` example.

* __1.14.1__ - 2015-10-08

  * Fix documentation typo in test access control section.

* __1.14.0__ - 2015-10-08

  * Add "uids" as an access rule restriction in test "allowAccess".

* __1.13.2__ - 2015-10-08

  * Use a locally-hosted copy of MathJax.

* __1.13.1__ - 2015-10-04

  * Fix test statistics for `Exam` and `PracExam` tests.

* __1.13.0__ - 2015-10-04

  * Plot score histogram in test admin view (Binglin Chen @chen386).

  * Add question statistics to test admin view.

  * Display PrairieLearn version number on the Sync page.

* __1.12.1__ - 2015-09-24

  * Fix test statistics for `RetryExam` using zones.

* __1.12.0__ - 2015-09-24

  * Standardize question numbering to be like #3.8 rather than #3-8 (Terence Nip @tnip).

  * Fix schema validation and example for RetryExams with multiple qids in a question.

* __1.11.1__ - 2015-09-23

  * Fix build bug with missing moment-timezone.

  * Remove deprecation warning for `questionGroups` in `RetryExam`.

* __1.11.0__ - 2015-09-23

  * Redesign of the "Assessment" page to be more compact and consistent.

  * Add `zones` to `RetryExam` to control question-order randomization.

  * Add `variantsPerQuestion` and `unlimitedVariants` options for `RetryExam`.

  * Improve test naming consistency and fix navbar link bugs with tests.

  * Allow test numbers to be strings.

* __1.10.2__ - 2015-09-19

  * Fix bug introduced by 1.10.1 that broke all tests (overly general change events).

* __1.10.1__ - 2015-09-18

  * Fix bug that caused the "User" page to not display changes in user, role, or mode.

* __1.10.0__ - 2015-09-15

  * Add "reset test" capability for instructors.

  * Only allow questions to be solved for accessible tests.

  * Add export test data capability for instructors.

  * Add summary test statistics for instructors.

* __1.9.1__ - 2015-09-11

  * Fix docs/example to add blank target for test text links.

  * Fix `clientFiles` to also handle subdirectories.

* __1.9.0__ - 2015-09-11

  * Add `clientFiles` and docs for adding text/files to tests.

* __1.8.1__ - 2015-09-10

  * Fix security hold where anyone could access `/export.csv`.

* __1.8.0__ - 2015-09-09

  * Add optional header text for `RetryExam` (for formula sheets, etc).

* __1.7.6__ - 2015-09-09

  * Load frontend website even if there were errors fetching data.

* __1.7.5__ - 2015-09-07

  * Reload all question `server.js` files after "Sync" with a git course repository.

* __1.7.4__ - 2015-09-06

  * Correctly give highest score for assessments with duplicate scores.

* __1.7.3__ - 2015-09-06

  * Fix bug that created multiple tInstances.

* __1.7.2__ - 2015-09-02

  * Fix `exampleCourse/questions/addVectors` to use `QServer` so `gradeAnswer()` is truly optional.

* __1.7.1__ - 2015-09-02

  * Fix schema links in documentation.

  * Add documentation for question options.

  * Add docs and text on the User page to describe the server `mode` in more detail.

* __1.7.0__ - 2015-09-01

  * Don't generate new question variants until the old variant is answered.

* __1.6.0__ - 2015-09-01

  * Make `exampleCourse/tests/homework1` visible by default.

  * Display course name in page title.

  * Use "assessment" rather than "homework" or "test" in user-visible strings.

* __1.5.2__ - 2015-08-31

  * Fix example `backend/config.json` in the docs.

* __1.5.1__ - 2015-08-30

  * Clarify docs about user role setting.

* __1.5.0__ - 2015-08-26

  * Enable exam mode detection via hard-coded IP range for the CBTF.

* __1.4.1__ - 2015-08-26

  * `export.csv` now uses test `set` rather than `type` for test names.

* __1.4.0__ - 2015-08-25

  * Add documentation and help text for Sync page.

  * Fix display of commit information when using older versions of git.

  * Add figure to example question `addVectors` in `exampleCourse`.

* __1.3.2__ - 2015-08-24

  * Fix `allowAccess` checks to not always fail.

* __1.3.1__ - 2015-08-24

  * Fix `pulls` error when `gitCourseBranch` is not set.

* __1.3.0__ - 2015-08-24

  * Change default `allowAccess` to block all non-instructor access.

* __1.2.1__ - 2015-08-24

  * Fix race condition in user creation and correctly record user names.

* __1.2.0__ - 2015-08-23

  * Add "Sync" feature to pull from a git repository.

  * Fix missing `template` field in `config.json` schema.

  * Improve error logging with more specific error information.

* __1.1.0__ - 2015-08-22

  * Add access logging to the database.

* __1.0.2__ - 2015-08-19

  * Documentation fixes following the bootcamp.

  * Fix undefined logger error if `config.json` contains errors (reported by Craig and Mariana).

* __1.0.1__ - 2015-08-18

  * Fix `npm` module list during bootcamp (remove `nodetime`, add `moment`).

* __1.0.0__ - 2015-08-18

  * First public release for pre-Fall-2015 bootcamp.<|MERGE_RESOLUTION|>--- conflicted
+++ resolved
@@ -101,11 +101,9 @@
 
   * Fix file downloads as zip for v2 questions (Matt West).
 
-<<<<<<< HEAD
   * Fix exam instance error handling with broken variants (Tim Bretl).
-=======
+
   * Fix `pl_number_input` to allow suffix for units with `display=inline` (Tim Bretl).
->>>>>>> b4d5b528
 
 * __2.10.1__ - 2017-05-24
 
