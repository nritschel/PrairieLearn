
# ChangeLog

* __next version__ - XXXX-XX-XX

  * Add support for partial credit in Homeworks (Tim Bretl).

  * Add help text to Exam assessment instance page (Tim Bretl).

  * Add support for partial credit in exams (Tim Bretl).

  * Add `<pl_file_preview>` element (Nathan Walters).

  * Add docker image for external graders with clang (Nathan Walters).

  * Add new exam grading UX with no buttons on overview page (Matt West).

  * Add Travis CI running the docker image for consistency (Matt West).

  * Add better and faster docker re-builds (Jake Bailey).

  * Add `ZJUI` as a institution option (Matt West).

  * Add python linter (Nathan Walters).

  * Add ESLint for style checking and fix related issues (Nathan Walters).

  * Add test coverage reporting with `coverage.io` (Nathan Walters).

  * Add documentation clarification on `"role": "Student"` access.

  * Add more core libraries (backbone, PrairieDraw, etc) (Matt West).

  * Add hiding of "Grade" button for manual grading (Matt West).

  * Add docs example of mixed on-campus and remote exam (Matt West).

  * Add Azure AD authentication (Matt West).

  * Add ZJU institution checking from ID (Matt West).

  * Add logout support for multiple authentication providers (Matt West).

  * Add PrairieGrader for external grading (Nathan Walters).

  * Add redirect handler to enable assessment deep links (Dave Mussulman).

  * Add `pycryptodome` for authenticated question data (Jake Bailey).

  * Add `v2` and `v3` tags to exampleCourse questions (Dave Mussulman).

  * Add `externalGradingOptions.timeout` parameter (Nathan Walters).

  * Add "Report an issue" button on questions (Matt West).

  * Add `allowIssueReporting` assessment option, default false (Matt West).

  * Add more statistics for external grader instances (Matt West).

  * Add "generating" animation to "Start assessment" button (Matt West).

  * Add maximum statistics for grading jobs (Matt West).

  * Add index on `grading_jobs.date` to speed up statistics (Matt West).

  * Add `to_json()` and `from_json()` to `prairielearn.py` to help JSON serialize standard types (Tim Bretl).

  * Add build-time system updates to Docker image (Jake Bailey).

  * Add new UINs for dev users to avoid conflicts in production DB (Matt West).

  * Add `partialCredit` question option (Matt West).

  * Add jsPlumb library from PL v1 (Matt West).

  * Add ability to de-link course instances from PrairieSchedule (Matt West).

  * Add explicit POST size limit of 200 KiB (Matt West).

  * Add size limits for grading jobs (100 KiB) (Nathan Walters).

  * Add linting for trailing commas (Nathan Walters).

  * Add GitHub link to instructor question view (Dave Mussulman).

  * Add instructor view of external grading logs (Nathan Walters).

<<<<<<< HEAD
  * Add legacy file path fallback to `clientFilesCourse` (Matt West).
=======
  * Add full grading job log display from S3 (Nathan Walters).
>>>>>>> 7919e49f

  * Split installing documentation into separate method sections (Matt West).

  * Remove unused dead code (`/lib/db.js`, `question-servers/shortAnswer.js`,
    and `tests/sync/*`) (Nathan Walters).

  * Remove cookie-clearing on error page (Matt West).

  * Remove old unused Python caller code (Tim Bretl).

  * Remove AWS Batch external grader (Nathan Walters).

  * Remove the need for `<pl_variable_score>` in questions (Tim Bretl).

  * Change `externalGradingOptions.files` to `.serverFilesCourse`
    (Nathan Walters).

  * Change Python question code timeout from 5 s to 20 s (Tim Bretl).

  * Change "Errors" tab to "Issues" (Matt West).

  * Change max DB connections from 10 to 100 (Matt West).

  * Shift most `exampleCourse` to the external `pl-template` repository.

  * Shift symbolic input parser to `lib/python_helper_sympy.py` (Tim Bretl).

  * Fix external graders with invalid submissions (Nathan Walters).

  * Fix handling of too-large file uploads (Matt West).

  * Fix rendering glitch in instructor question table (Matt West).

  * Fix instructor closing of assessment instances (Matt West).

  * Fix spurious "question is complete" bug (Tim Bretl).

  * Fix bug in sigfig method of comparison when correct answer is zero (Tim Bretl).

  * Fix bug in pl_file_upload where students could upload arbitrary files (Nathan Walters).

  * Fix render bug on exams for questions without points (Matt West).

  * Fix assessment authorization when mode is NULL (Matt West).

  * Fix bug that prevented scalars from being rendered by `pl_matrix_output` (Tim Bretl).

  * Fix bug that prevented unicode minus from being parsed by `pl_matrix_output` and `pl_number_input` (Tim Bretl).

  * Fix external grading score display when score is missing (Nathan Walters).

  * Fix handling of image pull fails for external grading (Nathan Walters).

  * Fix options for v3 questions (Jake Bailey).

  * Fix course element reloading on sync (Nathan Walters).

  * Fix course element file loading (Matt West).

  * Fix file downloads as zip for v2 questions (Matt West).

  * Fix exam instance error handling with broken variants (Tim Bretl).

  * Fix `pl_number_input` to allow suffix for units with `display=inline` (Tim Bretl).

  * Fix symbolic input parser to eliminate use of `sympy.sympify` (Tim Bretl).

  * Fix bug that prevented numbers from being converted in sympy equivalents in symbolic input parser (Tim Bretl).

  * Fix bug that prevented use of multiple symbols in `pl_symbolic_input` (Tim Bretl).

  * Fix inoperable "Test" buttons for non-v3 questions by hiding them (Matt West).

  * Fix inaccurate issue counts on assessments (Matt West).

  * Fix exam auto-closing issue with legacy assessment instances (Matt West).

  * Fix double-click handling on question buttons (Matt West).

  * Fix one broken exam from blocking other exams auto-closing (Matt West).

  * Fix v2 questions `clientCode` path on Exam assessments (Matt West).

  * Fix decreased Exams scores with reduced credit (Matt West).

  * Fix premature answer display for `pl_multiple_choice` and `pl_checkbox` (Matt West).

  * Fix broken popovers in student exam questions (Tim Bretl).

  * Fix canceling of grading jobs on a new submission (Matt West).

  * Fix symbolic expression parsing bug by disallowing floating-point numbers (Tim Bretl).

  * Fix handling of broken questions on Homeworks (Matt West).

* __2.10.1__ - 2017-05-24

  * Fix display of saved submissions for Exam assessments.

* __2.10.0__ - 2017-05-20

  * Add real-time grading job status with websockets (Nathan Walters).

  * Add full DB schema migration system (Nathan Walters).

  * Add unit tests for DB migrations (Nathan Walters).

  * Add Python modules for autograders: `numpy`, `scipy`, `matplotlib`,
    `sympy`, and `pandas` (Jordi Paris Ferrer).

  * Add `scipy` and `numpy` to the PL docker image.

  * Add documentation on the new authentication flow.

  * Add more developer documentation on the database schema.

  * Add export of full database in CSV, optionally anonymized.

  * Use Python 3.5 for autograders in `exampleCourse` (Nathan Walters).

  * Fix docker build script usage help.

  * Fix base64 encoding of uploaded files.

* __2.9.1__ - 2017-05-17

  * Fix handling of failed grading jobs (Nathan Walters).

* __2.9.0__ - 2017-05-14

  * Add support for Google OAuth2 authentication.

  * Shift documentation to Read the Docs.

  * Fix handling of Unicode characters in question data.

* __2.8.0__ - 2017-05-04

  * Add DB storage of exam mode networks.

  * Add `config` table to DB with system `display_timezone`.

  * Fix async handling in regrading unit tests.

* __2.7.0__ - 2017-04-28

  * Add `/pl/webhooks/ping` endpoint for automated health checks.

  * Add `singleVariant` flag for non-randomized questions.

  * Add documentation and improve layout for external autograder files
    (Nathan Walters).

  * Add link to detailed instances CSV file on instructor assessment page.

  * Add more assessment CSV download options.

  * Allow development use of non-master git branches for courses.

  * Fix `max_points` update during regrading.

  * Fix env var security in autograder containers (Jordi Paris Ferrer).

  * Fix external autograder output display (Nathan Walters).

  * Fix home directory detection for external autograder jobs.

  * Fix rendering of table row lines in student question lists.

* __2.6.0__ - 2017-04-16

  * Add full external autograder support with AWS and local docker support
    (Nathan Walters, Jordi Paris Ferrer).

* __2.5.3__ - 2017-04-14

  * Fix docker build with `migrations/` directory.

* __2.5.2__ - 2017-04-14

  * Fix regrading support.

* __2.5.1__ - 2017-04-12

  * Fix Exam reservation enforcement when multiple reservations exist.

* __2.5.0__ - 2017-04-11

  * Speed up rendering of instructor pages with assessment statistics.

  * Speed up calculation of assessment durations.

  * Speed up pages with job sequences.

  * Add per-day mean scores to the by-day score plot.

  * Add `points` and `max_points` output to assessment_instances CSV.

  * Add `migrations/` directory for ordered DB schema changes.

  * Fix assessment duration estimation for homeworks (1-hour gap maximum).

  * Fix CSV link on gradebook page.

  * Fix sorting of assessment on gradebook page.

  * Fix CSV download on instructor assessments overview page.

  * Fix date format in activity log CSV.

  * Fix links to questions on activity log pages.

  * Remove "permanent URL" on instructor assessments overview page.

* __2.4.1__ - 2017-04-08

  * Set question `feedback` to the empty object when missing.

* __2.3.2__ - 2017-04-08

  * Set question `feedback` to the empty object when missing.

* __2.4.0__ - 2017-04-07

  * Add connection to PrairieSchedule to enforce Exam reservations.

  * Fix ordering of assessment set headers in assessment lists.

  * Fix duration calculations to be from assessment start to last submission.

  * Show all submissions in downloaded CSV files even in dev mode.

  * Fix `Manual` grading type (Jake Bailey).

  * Change `forceMaxPoints` to only take affect during an explicit regrade.

* __2.3.1__ - 2017-03-23

  * Don't display deleted courses on the enroll (add/remove courses) page.

* __2.3.0__ - 2017-03-08

  * Change `feedback` to be visible for open questions on exams.

  * Make `feedback` visible within `submission.html` (Ray Essick).

  * Fix auto-finishing of exams after a 6-hour timeout.

  * Add regrading support with `forceMaxPoints` option.

  * Add preliminary external autograder support by the HackIllinois team
    (Genna Helsel, Teju Nareddy, Jordi Paris Ferrer, Nathan Walters).

  * Add question points and percentage scores to `*_final_submissions.csv`.

  * Add per-day score histograms to instructor assessment page (Paras Sud).

* __2.2.2__ - 2017-02-23

  * Add more indexes and improve unique constraint ordering for indexes.

* __2.2.1__ - 2017-02-18

  * Only show feedback for open exams in CS 233.

* __2.2.0__ - 2017-02-18

  * Show feedback for graded questions on exams, even if exam is
    still open (Jake Bailey).

* __2.1.3__ - 2017-02-17

  * Prevent multiple submissions to a single homework question variant.

  * Fix option passing to question server.js functions.

  * Fix course deletion on Admin page.

* __2.1.2__ - 2017-02-15

  * Catch bad Shibboleth authentication data with "(null)" UID.

  * Fix logging of `instance_question_id` in response.

* __2.1.1__ - 2017-02-13

  * Update ChangeLog.

* __2.1.0__ - 2017-02-13

  * Fix division-by-zero error in homeworks when `max_points` is zero
    (Jake Bailey).

  * Fix typos in documentation (Andre Schleife).

  * Fix MTF questions.

  * Fix assessment links on Instructor Gradebook page.

  * Fix XSS vulnerability by storing `questionJson` in base64.

* __2.0.3__ - 2017-02-04

  * Cache `instance_questions.status` to speed up page loads.

* __2.0.2__ - 2017-02-04

  * Speed up SQL query in `instance_questions` authorization.

* __2.0.1__ - 2017-01-28

  * Fix incorrect `max_points` for homeworks with question alternatives.

* __2.0.0__ - 2017-01-13

  * Make v2 the primary version and shift the old v1 to a subdirectory.

  * Add support for syncing a course from a remote git repository.

  * Add dev mode with local disk syncing and other dev features.

  * Convert score_perc to double (instead of integer).

  * Add UUIDs to all input JSON files to support renaming.

  * Convert all DB tables to bigserial primary keys.

  * Add docker build for course development.

  * Add question difficulty vs discrimination plots (Paras Sud).

  * Add 'Administrator' users will full site access.

  * Standardize names of JSON files and client/server file directories.

  * Clean up JSON file formats for everything except questions.

  * Add documentation for all v2 file formats.

  * Add conversion script from v1 to v2 assessment format (Dallas Trinkle).

* __1.22.0__ - 2016-12-09

  * Add IP ranges for final exams in DCL.

  * Fix docker instructions (Allen Kleiner).

  * Skip update of test instances for non-existent tests.

  * Fix crashing bug due to function call typo (Kevin Wang).

  * Don't attempt to generate statistics for non-existent questions.

  * Improve robustness of `submittedAnswer` restore for Fabric.js questions.

  * Add `fixedExponential` formatter.

  * Add raw score (full precision) to CSV downloads.

  * Fix logging error (Eric Huber).

  * Generate hi-res versions of LaTeX images for Fabric.js support.

  * (V2) Enable assessments with multiple instances per student.

  * (V2) Fix submission rendering for admin question views (Ray Essick).

  * (V2) Add past submissions view on exam question pages (Ray Essick).

  * (V2) Add underlying support for external (RabbitMQ) and manual grading.

  * (V2) Fix grading operations outside the main transaction.

  * (V2) Add question alternatives within assessments.

  * (V2) Implement generic CSRF protection for all pages.

  * (V2) Split site into Admin and User pages.

  * (V2) Add unified homepage with course list and self-enrollment.

  * (V2) Fix SQL import newline handling on Windows.

  * (V2) Add docker build.

  * (V2) Add admin view of individual assessment instances.

* __1.21.0__ - 2016-09-14

  * Use hi-res time for random seeds, improving test randomization.

  * Improve margins around `Save answer` buttons (Eric Huber).

  * Improve sorting of tests with identical numbers to sub-sort on titles.

  * Fix handling of question shuffling within tests (Binglin Chen).

  * Fix user role reading from `courseInfo.json`.

  * Fix error-handling code in `POST /submissions`.

  * Remove Siebel 0224 from `Exam` mode (Jeffrey Tolar).

  * (V2) Automatically regenerate assessment statistics every 10 minutes.

  * (V2) Fix CSV statistics downloads.

  * (V2) Switch to local copy of MathJax.

  * (V2) Implement access date display.

  * (V2) Implement `Exam` and `Homework` assessment types.

* __1.20.0__ - 2016-08-24

  * Fix `jsPlumb` naming case (Jeffrey Tolar).

  * Remove `/export.csv` endpoint (Kevin Wang).

  * Explicitly specify dependency versions in `package.json` (Kevin Wang).

  * Validate effective UID before creating tInstances (Kevin Wang).

  * Fix display of `trueAnswers` for all questions (Kevin Wang).

  * Document the Reload button (Jeffrey Tolar).

  * Fix role changing restrictions (Jeffrey Tolar).

  * Improve naming of exam grade/finish buttons and modal texts (Kevin Wang).

  * Show zone titles within tests (Jeffrey Tolar).

  * Remove current exam score from sidebar (Kevin Wang).

  * Split out helper modules from server code (Jeffrey Tolar).

  * Warn user when exam has unanswered questions (Kevin Wang).

  * Improve user feedback when all exam questions are answered (Kevin Wang).

  * Fix viewport width handling (Jeffrey Tolar).

  * Upgrade to ExpressJS 4.x.

  * Disallow multiple submissions for a single homework question instance (Kevin Wang).

  * Fix all server-side error handling to use standard NodeJS convention (Kevin Wang).

  * Fix race condition on client initialization (Jeffrey Tolar).

  * Improve server-side RequireJS usage (Jeffrey Tolar).

  * Add submissions directly from the command line (Kevin Wang).

  * Improve docs for Windows installations (Dave Mussulman).

  * Expose `PLConfig` to backend to access server URL (Kevin Wang).

  * Fix crash on `GET /clientFiles/` (Kevin Wang).

  * Fix handling of large git pulls of class data (Jeffrey Tolar).

  * Fix `mtfclient` to properly handle checkbox listening (Terence Nip).

  * Fix percentage score exports.

  * Switch exam-mode IP blocks to new CBTF location in Grainger.

  * Add new drawing commands for LShape, TShape, DistLoad (Mariana Silva).

  * Store latex text images per-course rather than globally.

  * Add homework random shuffle mode with global question numbers (Binglin Chen).

  * (V2) Add experimental backend using PostgresQL and server-side rendering.

* __1.19.0__ - 2016-02-23

  * Add Ace editor for in-question code editing (Terence Nip).

  * Add `MultipleTrueFalse` question type (Terence Nip).

  * Upgrade MathJax to 2.6.0 to fix "vertical bar" rendering problem.

  * Add `adm-zip` support for questions to create zip files (Craig Zilles).

  * Enable embedded images in MultipleChoice and Checkbox question types.

  * Fix bugs related to reporting of PrairieLearn git version.

  * Add Errors tab for instructors to see server-side errors, and report more errors.

  * Add Reload button in development mode.

  * Add support for variable credit on tests (bonus credit and partial credit).

  * Remove the Adaptive test type (superseded by Game).

  * Add validation for dates on server load.

  * Fix display of question answer feedback during RetryExams.

  * Change all test scores to be stored as percentages without decimal places (rounded down).

  * Add `{{params.a | vector}}` template for bracketed vectors.

  * Support IP range checking for Siebel basement labs.

* __1.18.0__ - 2016-01-20

  * Fix security hole to restrict question access to accessible tests.

  * Add `jsplumb` support (Terence Nip).

* __1.17.0__ - 2015-11-04

  * Fix missing `questionFile()` caused by upgraded underscore templating.

  * Fix sorting of tests with mixed integer/string numbers.

  * Fix broken PrairieDraw figures after submission grading.

  * Fix role changes on User page with Firefox.

  * Fix username setting when UID is set.

  * Fix User page dropdowns to default to current state.

  * Add a User page button to change back to the authenticated UID.

  * Fix missing user list in dropdown after UID change.

  * Add "Troubleshooting" documentation page with frequently asked questions.

  * Add documentation about tests and questions versus test instances and question instances.

  * Add `Checkbox` question type.

  * Add `exampleCourse/questions/randomZip` example.

  * Remove unused `backend/questions` and `backend/tests` templates in favor of `exampleCourse`.

  * Include MathJax inside PrairieLearn.

  * Fix TeX label generation scripts to support Python 3.X and `courseDir` config variable.

* __1.16.1__ - 2015-10-12

  * Fix alignment of date plots on Safari.

* __1.16.0__ - 2015-10-12

  * Link questions on test "Admin" pages to question instances.

  * Add statistics by day for exam-type tests.

* __1.15.2__ - 2015-10-09

  * Fix doc references from "Assessment Detail" to assessment "Admin" page.

* __1.15.1__ - 2015-10-08

  * Clean up `particleMotion` example HTML templates.

* __1.15.0__ - 2015-10-08

  * Enable feedback in questions during exams and add `particleMotion` example.

* __1.14.1__ - 2015-10-08

  * Fix documentation typo in test access control section.

* __1.14.0__ - 2015-10-08

  * Add "uids" as an access rule restriction in test "allowAccess".

* __1.13.2__ - 2015-10-08

  * Use a locally-hosted copy of MathJax.

* __1.13.1__ - 2015-10-04

  * Fix test statistics for `Exam` and `PracExam` tests.

* __1.13.0__ - 2015-10-04

  * Plot score histogram in test admin view (Binglin Chen @chen386).

  * Add question statistics to test admin view.

  * Display PrairieLearn version number on the Sync page.

* __1.12.1__ - 2015-09-24

  * Fix test statistics for `RetryExam` using zones.

* __1.12.0__ - 2015-09-24

  * Standardize question numbering to be like #3.8 rather than #3-8 (Terence Nip @tnip).

  * Fix schema validation and example for RetryExams with multiple qids in a question.

* __1.11.1__ - 2015-09-23

  * Fix build bug with missing moment-timezone.

  * Remove deprecation warning for `questionGroups` in `RetryExam`.

* __1.11.0__ - 2015-09-23

  * Redesign of the "Assessment" page to be more compact and consistent.

  * Add `zones` to `RetryExam` to control question-order randomization.

  * Add `variantsPerQuestion` and `unlimitedVariants` options for `RetryExam`.

  * Improve test naming consistency and fix navbar link bugs with tests.

  * Allow test numbers to be strings.

* __1.10.2__ - 2015-09-19

  * Fix bug introduced by 1.10.1 that broke all tests (overly general change events).

* __1.10.1__ - 2015-09-18

  * Fix bug that caused the "User" page to not display changes in user, role, or mode.

* __1.10.0__ - 2015-09-15

  * Add "reset test" capability for instructors.

  * Only allow questions to be solved for accessible tests.

  * Add export test data capability for instructors.

  * Add summary test statistics for instructors.

* __1.9.1__ - 2015-09-11

  * Fix docs/example to add blank target for test text links.

  * Fix `clientFiles` to also handle subdirectories.

* __1.9.0__ - 2015-09-11

  * Add `clientFiles` and docs for adding text/files to tests.

* __1.8.1__ - 2015-09-10

  * Fix security hold where anyone could access `/export.csv`.

* __1.8.0__ - 2015-09-09

  * Add optional header text for `RetryExam` (for formula sheets, etc).

* __1.7.6__ - 2015-09-09

  * Load frontend website even if there were errors fetching data.

* __1.7.5__ - 2015-09-07

  * Reload all question `server.js` files after "Sync" with a git course repository.

* __1.7.4__ - 2015-09-06

  * Correctly give highest score for assessments with duplicate scores.

* __1.7.3__ - 2015-09-06

  * Fix bug that created multiple tInstances.

* __1.7.2__ - 2015-09-02

  * Fix `exampleCourse/questions/addVectors` to use `QServer` so `gradeAnswer()` is truly optional.

* __1.7.1__ - 2015-09-02

  * Fix schema links in documentation.

  * Add documentation for question options.

  * Add docs and text on the User page to describe the server `mode` in more detail.

* __1.7.0__ - 2015-09-01

  * Don't generate new question variants until the old variant is answered.

* __1.6.0__ - 2015-09-01

  * Make `exampleCourse/tests/homework1` visible by default.

  * Display course name in page title.

  * Use "assessment" rather than "homework" or "test" in user-visible strings.

* __1.5.2__ - 2015-08-31

  * Fix example `backend/config.json` in the docs.

* __1.5.1__ - 2015-08-30

  * Clarify docs about user role setting.

* __1.5.0__ - 2015-08-26

  * Enable exam mode detection via hard-coded IP range for the CBTF.

* __1.4.1__ - 2015-08-26

  * `export.csv` now uses test `set` rather than `type` for test names.

* __1.4.0__ - 2015-08-25

  * Add documentation and help text for Sync page.

  * Fix display of commit information when using older versions of git.

  * Add figure to example question `addVectors` in `exampleCourse`.

* __1.3.2__ - 2015-08-24

  * Fix `allowAccess` checks to not always fail.

* __1.3.1__ - 2015-08-24

  * Fix `pulls` error when `gitCourseBranch` is not set.

* __1.3.0__ - 2015-08-24

  * Change default `allowAccess` to block all non-instructor access.

* __1.2.1__ - 2015-08-24

  * Fix race condition in user creation and correctly record user names.

* __1.2.0__ - 2015-08-23

  * Add "Sync" feature to pull from a git repository.

  * Fix missing `template` field in `config.json` schema.

  * Improve error logging with more specific error information.

* __1.1.0__ - 2015-08-22

  * Add access logging to the database.

* __1.0.2__ - 2015-08-19

  * Documentation fixes following the bootcamp.

  * Fix undefined logger error if `config.json` contains errors (reported by Craig and Mariana).

* __1.0.1__ - 2015-08-18

  * Fix `npm` module list during bootcamp (remove `nodetime`, add `moment`).

* __1.0.0__ - 2015-08-18

  * First public release for pre-Fall-2015 bootcamp.<|MERGE_RESOLUTION|>--- conflicted
+++ resolved
@@ -85,11 +85,9 @@
 
   * Add instructor view of external grading logs (Nathan Walters).
 
-<<<<<<< HEAD
   * Add legacy file path fallback to `clientFilesCourse` (Matt West).
-=======
+
   * Add full grading job log display from S3 (Nathan Walters).
->>>>>>> 7919e49f
 
   * Split installing documentation into separate method sections (Matt West).
 
