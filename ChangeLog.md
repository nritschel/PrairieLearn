
# ChangeLog

* __next version__ - XXXX-XX-XX

  * Add support for partial credit in Homeworks (Tim Bretl).

  * Add help text to Exam assessment instance page (Tim Bretl).

  * Add support for partial credit in exams (Tim Bretl).

  * Add `<pl_file_preview>` element (Nathan Walters).

  * Add docker image for external graders with clang (Nathan Walters).

  * Add new exam grading UX with no buttons on overview page (Matt West).

  * Add Travis CI running the docker image for consistency (Matt West).

  * Add better and faster docker re-builds (Jake Bailey).

  * Add `ZJUI` as a institution option (Matt West).

  * Add python linter (Nathan Walters).

  * Add ESLint for style checking and fix related issues (Nathan Walters).

  * Add test coverage reporting with `coverage.io` (Nathan Walters).

  * Add documentation clarification on `"role": "Student"` access.

  * Add more core libraries (backbone, PrairieDraw, etc) (Matt West).

  * Add hiding of "Grade" button for manual grading (Matt West).

  * Add docs example of mixed on-campus and remote exam (Matt West).

  * Add Azure AD authentication (Matt West).

  * Add ZJU institution checking from ID (Matt West).

  * Add logout support for multiple authentication providers (Matt West).

  * Add PrairieGrader for external grading (Nathan Walters).

  * Add redirect handler to enable assessment deep links (Dave Mussulman).

  * Add `pycryptodome` for authenticated question data (Jake Bailey).

  * Add `v2` and `v3` tags to exampleCourse questions (Dave Mussulman).

  * Add `externalGradingOptions.timeout` parameter (Nathan Walters).

  * Add "Report an issue" button on questions (Matt West).

  * Add `allowIssueReporting` assessment option, default false (Matt West).

  * Add more statistics for external grader instances (Matt West).

  * Add "generating" animation to "Start assessment" button (Matt West).

  * Add maximum statistics for grading jobs (Matt West).

  * Add index on `grading_jobs.date` to speed up statistics (Matt West).

  * Add `to_json()` and `from_json()` to `prairielearn.py` to help JSON serialize standard types (Tim Bretl).

  * Add build-time system updates to Docker image (Jake Bailey).

  * Add new UINs for dev users to avoid conflicts in production DB (Matt West).

  * Add `partialCredit` question option (Matt West).

  * Add jsPlumb library from PL v1 (Matt West).

  * Add ability to de-link course instances from PrairieSchedule (Matt West).

  * Add explicit POST size limit of 200 KiB (Matt West).

  * Add size limits for grading jobs (100 KiB) (Nathan Walters).

  * Add linting for trailing commas (Nathan Walters).

<<<<<<< HEAD
  * Add GitHub link to instructor question view (Dave Mussulman).
=======
  * Add instructor view of external grading logs (Nathan Walters).
>>>>>>> 6a4cd4e3

  * Split installing documentation into separate method sections (Matt West).

  * Remove unused dead code (`/lib/db.js`, `question-servers/shortAnswer.js`,
    and `tests/sync/*`) (Nathan Walters).

  * Remove cookie-clearing on error page (Matt West).

  * Remove old unused Python caller code (Tim Bretl).

  * Remove AWS Batch external grader (Nathan Walters).

  * Remove the need for `<pl_variable_score>` in questions (Tim Bretl).

  * Change `externalGradingOptions.files` to `.serverFilesCourse`
    (Nathan Walters).

  * Change Python question code timeout from 5 s to 20 s (Tim Bretl).

  * Change "Errors" tab to "Issues" (Matt West).

  * Shift most `exampleCourse` to the external `pl-template` repository.

  * Shift symbolic input parser to `lib/python_helper_sympy.py` (Tim Bretl).

  * Fix external graders with invalid submissions (Nathan Walters).

  * Fix handling of too-large file uploads (Matt West).

  * Fix rendering glitch in instructor question table (Matt West).

  * Fix instructor closing of assessment instances (Matt West).

  * Fix spurious "question is complete" bug (Tim Bretl).

  * Fix bug in sigfig method of comparison when correct answer is zero (Tim Bretl).

  * Fix bug in pl_file_upload where students could upload arbitrary files (Nathan Walters).

  * Fix render bug on exams for questions without points (Matt West).

  * Fix assessment authorization when mode is NULL (Matt West).

  * Fix bug that prevented scalars from being rendered by `pl_matrix_output` (Tim Bretl).

  * Fix bug that prevented unicode minus from being parsed by `pl_matrix_output` and `pl_number_input` (Tim Bretl).

  * Fix external grading score display when score is missing (Nathan Walters).

  * Fix handling of image pull fails for external grading (Nathan Walters).

  * Fix options for v3 questions (Jake Bailey).

  * Fix course element reloading on sync (Nathan Walters).

  * Fix course element file loading (Matt West).

  * Fix file downloads as zip for v2 questions (Matt West).

  * Fix exam instance error handling with broken variants (Tim Bretl).

  * Fix `pl_number_input` to allow suffix for units with `display=inline` (Tim Bretl).

  * Fix symbolic input parser to eliminate use of `sympy.sympify` (Tim Bretl).

  * Fix bug that prevented numbers from being converted in sympy equivalents in symbolic input parser (Tim Bretl).

  * Fix bug that prevented use of multiple symbols in `pl_symbolic_input` (Tim Bretl).

  * Fix inoperable "Test" buttons for non-v3 questions by hiding them (Matt West).

  * Fix inaccurate issue counts on assessments (Matt West).

  * Fix exam auto-closing issue with legacy assessment instances (Matt West).

  * Fix double-click handling on question buttons (Matt West).

  * Fix one broken exam from blocking other exams auto-closing (Matt West).

  * Fix v2 questions `clientCode` path on Exam assessments (Matt West).

  * Fix decreased Exams scores with reduced credit (Matt West).

  * Fix premature answer display for `pl_multiple_choice` and `pl_checkbox` (Matt West).

  * Fix broken popovers in student exam questions (Tim Bretl).

  * Fix canceling of grading jobs on a new submission (Matt West).

  * Fix symbolic expression parsing bug by disallowing floating-point numbers (Tim Bretl).

* __2.10.1__ - 2017-05-24

  * Fix display of saved submissions for Exam assessments.

* __2.10.0__ - 2017-05-20

  * Add real-time grading job status with websockets (Nathan Walters).

  * Add full DB schema migration system (Nathan Walters).

  * Add unit tests for DB migrations (Nathan Walters).

  * Add Python modules for autograders: `numpy`, `scipy`, `matplotlib`,
    `sympy`, and `pandas` (Jordi Paris Ferrer).

  * Add `scipy` and `numpy` to the PL docker image.

  * Add documentation on the new authentication flow.

  * Add more developer documentation on the database schema.

  * Add export of full database in CSV, optionally anonymized.

  * Use Python 3.5 for autograders in `exampleCourse` (Nathan Walters).

  * Fix docker build script usage help.

  * Fix base64 encoding of uploaded files.

* __2.9.1__ - 2017-05-17

  * Fix handling of failed grading jobs (Nathan Walters).

* __2.9.0__ - 2017-05-14

  * Add support for Google OAuth2 authentication.

  * Shift documentation to Read the Docs.

  * Fix handling of Unicode characters in question data.

* __2.8.0__ - 2017-05-04

  * Add DB storage of exam mode networks.

  * Add `config` table to DB with system `display_timezone`.

  * Fix async handling in regrading unit tests.

* __2.7.0__ - 2017-04-28

  * Add `/pl/webhooks/ping` endpoint for automated health checks.

  * Add `singleVariant` flag for non-randomized questions.

  * Add documentation and improve layout for external autograder files
    (Nathan Walters).

  * Add link to detailed instances CSV file on instructor assessment page.

  * Add more assessment CSV download options.

  * Allow development use of non-master git branches for courses.

  * Fix `max_points` update during regrading.

  * Fix env var security in autograder containers (Jordi Paris Ferrer).

  * Fix external autograder output display (Nathan Walters).

  * Fix home directory detection for external autograder jobs.

  * Fix rendering of table row lines in student question lists.

* __2.6.0__ - 2017-04-16

  * Add full external autograder support with AWS and local docker support
    (Nathan Walters, Jordi Paris Ferrer).

* __2.5.3__ - 2017-04-14

  * Fix docker build with `migrations/` directory.

* __2.5.2__ - 2017-04-14

  * Fix regrading support.

* __2.5.1__ - 2017-04-12

  * Fix Exam reservation enforcement when multiple reservations exist.

* __2.5.0__ - 2017-04-11

  * Speed up rendering of instructor pages with assessment statistics.

  * Speed up calculation of assessment durations.

  * Speed up pages with job sequences.

  * Add per-day mean scores to the by-day score plot.

  * Add `points` and `max_points` output to assessment_instances CSV.

  * Add `migrations/` directory for ordered DB schema changes.

  * Fix assessment duration estimation for homeworks (1-hour gap maximum).

  * Fix CSV link on gradebook page.

  * Fix sorting of assessment on gradebook page.

  * Fix CSV download on instructor assessments overview page.

  * Fix date format in activity log CSV.

  * Fix links to questions on activity log pages.

  * Remove "permanent URL" on instructor assessments overview page.

* __2.4.1__ - 2017-04-08

  * Set question `feedback` to the empty object when missing.

* __2.3.2__ - 2017-04-08

  * Set question `feedback` to the empty object when missing.

* __2.4.0__ - 2017-04-07

  * Add connection to PrairieSchedule to enforce Exam reservations.

  * Fix ordering of assessment set headers in assessment lists.

  * Fix duration calculations to be from assessment start to last submission.

  * Show all submissions in downloaded CSV files even in dev mode.

  * Fix `Manual` grading type (Jake Bailey).

  * Change `forceMaxPoints` to only take affect during an explicit regrade.

* __2.3.1__ - 2017-03-23

  * Don't display deleted courses on the enroll (add/remove courses) page.

* __2.3.0__ - 2017-03-08

  * Change `feedback` to be visible for open questions on exams.

  * Make `feedback` visible within `submission.html` (Ray Essick).

  * Fix auto-finishing of exams after a 6-hour timeout.

  * Add regrading support with `forceMaxPoints` option.

  * Add preliminary external autograder support by the HackIllinois team
    (Genna Helsel, Teju Nareddy, Jordi Paris Ferrer, Nathan Walters).

  * Add question points and percentage scores to `*_final_submissions.csv`.

  * Add per-day score histograms to instructor assessment page (Paras Sud).

* __2.2.2__ - 2017-02-23

  * Add more indexes and improve unique constraint ordering for indexes.

* __2.2.1__ - 2017-02-18

  * Only show feedback for open exams in CS 233.

* __2.2.0__ - 2017-02-18

  * Show feedback for graded questions on exams, even if exam is
    still open (Jake Bailey).

* __2.1.3__ - 2017-02-17

  * Prevent multiple submissions to a single homework question variant.

  * Fix option passing to question server.js functions.

  * Fix course deletion on Admin page.

* __2.1.2__ - 2017-02-15

  * Catch bad Shibboleth authentication data with "(null)" UID.

  * Fix logging of `instance_question_id` in response.

* __2.1.1__ - 2017-02-13

  * Update ChangeLog.

* __2.1.0__ - 2017-02-13

  * Fix division-by-zero error in homeworks when `max_points` is zero
    (Jake Bailey).

  * Fix typos in documentation (Andre Schleife).

  * Fix MTF questions.

  * Fix assessment links on Instructor Gradebook page.

  * Fix XSS vulnerability by storing `questionJson` in base64.

* __2.0.3__ - 2017-02-04

  * Cache `instance_questions.status` to speed up page loads.

* __2.0.2__ - 2017-02-04

  * Speed up SQL query in `instance_questions` authorization.

* __2.0.1__ - 2017-01-28

  * Fix incorrect `max_points` for homeworks with question alternatives.

* __2.0.0__ - 2017-01-13

  * Make v2 the primary version and shift the old v1 to a subdirectory.

  * Add support for syncing a course from a remote git repository.

  * Add dev mode with local disk syncing and other dev features.

  * Convert score_perc to double (instead of integer).

  * Add UUIDs to all input JSON files to support renaming.

  * Convert all DB tables to bigserial primary keys.

  * Add docker build for course development.

  * Add question difficulty vs discrimination plots (Paras Sud).

  * Add 'Administrator' users will full site access.

  * Standardize names of JSON files and client/server file directories.

  * Clean up JSON file formats for everything except questions.

  * Add documentation for all v2 file formats.

  * Add conversion script from v1 to v2 assessment format (Dallas Trinkle).

* __1.22.0__ - 2016-12-09

  * Add IP ranges for final exams in DCL.

  * Fix docker instructions (Allen Kleiner).

  * Skip update of test instances for non-existent tests.

  * Fix crashing bug due to function call typo (Kevin Wang).

  * Don't attempt to generate statistics for non-existent questions.

  * Improve robustness of `submittedAnswer` restore for Fabric.js questions.

  * Add `fixedExponential` formatter.

  * Add raw score (full precision) to CSV downloads.

  * Fix logging error (Eric Huber).

  * Generate hi-res versions of LaTeX images for Fabric.js support.

  * (V2) Enable assessments with multiple instances per student.

  * (V2) Fix submission rendering for admin question views (Ray Essick).

  * (V2) Add past submissions view on exam question pages (Ray Essick).

  * (V2) Add underlying support for external (RabbitMQ) and manual grading.

  * (V2) Fix grading operations outside the main transaction.

  * (V2) Add question alternatives within assessments.

  * (V2) Implement generic CSRF protection for all pages.

  * (V2) Split site into Admin and User pages.

  * (V2) Add unified homepage with course list and self-enrollment.

  * (V2) Fix SQL import newline handling on Windows.

  * (V2) Add docker build.

  * (V2) Add admin view of individual assessment instances.

* __1.21.0__ - 2016-09-14

  * Use hi-res time for random seeds, improving test randomization.

  * Improve margins around `Save answer` buttons (Eric Huber).

  * Improve sorting of tests with identical numbers to sub-sort on titles.

  * Fix handling of question shuffling within tests (Binglin Chen).

  * Fix user role reading from `courseInfo.json`.

  * Fix error-handling code in `POST /submissions`.

  * Remove Siebel 0224 from `Exam` mode (Jeffrey Tolar).

  * (V2) Automatically regenerate assessment statistics every 10 minutes.

  * (V2) Fix CSV statistics downloads.

  * (V2) Switch to local copy of MathJax.

  * (V2) Implement access date display.

  * (V2) Implement `Exam` and `Homework` assessment types.

* __1.20.0__ - 2016-08-24

  * Fix `jsPlumb` naming case (Jeffrey Tolar).

  * Remove `/export.csv` endpoint (Kevin Wang).

  * Explicitly specify dependency versions in `package.json` (Kevin Wang).

  * Validate effective UID before creating tInstances (Kevin Wang).

  * Fix display of `trueAnswers` for all questions (Kevin Wang).

  * Document the Reload button (Jeffrey Tolar).

  * Fix role changing restrictions (Jeffrey Tolar).

  * Improve naming of exam grade/finish buttons and modal texts (Kevin Wang).

  * Show zone titles within tests (Jeffrey Tolar).

  * Remove current exam score from sidebar (Kevin Wang).

  * Split out helper modules from server code (Jeffrey Tolar).

  * Warn user when exam has unanswered questions (Kevin Wang).

  * Improve user feedback when all exam questions are answered (Kevin Wang).

  * Fix viewport width handling (Jeffrey Tolar).

  * Upgrade to ExpressJS 4.x.

  * Disallow multiple submissions for a single homework question instance (Kevin Wang).

  * Fix all server-side error handling to use standard NodeJS convention (Kevin Wang).

  * Fix race condition on client initialization (Jeffrey Tolar).

  * Improve server-side RequireJS usage (Jeffrey Tolar).

  * Add submissions directly from the command line (Kevin Wang).

  * Improve docs for Windows installations (Dave Mussulman).

  * Expose `PLConfig` to backend to access server URL (Kevin Wang).

  * Fix crash on `GET /clientFiles/` (Kevin Wang).

  * Fix handling of large git pulls of class data (Jeffrey Tolar).

  * Fix `mtfclient` to properly handle checkbox listening (Terence Nip).

  * Fix percentage score exports.

  * Switch exam-mode IP blocks to new CBTF location in Grainger.

  * Add new drawing commands for LShape, TShape, DistLoad (Mariana Silva).

  * Store latex text images per-course rather than globally.

  * Add homework random shuffle mode with global question numbers (Binglin Chen).

  * (V2) Add experimental backend using PostgresQL and server-side rendering.

* __1.19.0__ - 2016-02-23

  * Add Ace editor for in-question code editing (Terence Nip).

  * Add `MultipleTrueFalse` question type (Terence Nip).

  * Upgrade MathJax to 2.6.0 to fix "vertical bar" rendering problem.

  * Add `adm-zip` support for questions to create zip files (Craig Zilles).

  * Enable embedded images in MultipleChoice and Checkbox question types.

  * Fix bugs related to reporting of PrairieLearn git version.

  * Add Errors tab for instructors to see server-side errors, and report more errors.

  * Add Reload button in development mode.

  * Add support for variable credit on tests (bonus credit and partial credit).

  * Remove the Adaptive test type (superseded by Game).

  * Add validation for dates on server load.

  * Fix display of question answer feedback during RetryExams.

  * Change all test scores to be stored as percentages without decimal places (rounded down).

  * Add `{{params.a | vector}}` template for bracketed vectors.

  * Support IP range checking for Siebel basement labs.

* __1.18.0__ - 2016-01-20

  * Fix security hole to restrict question access to accessible tests.

  * Add `jsplumb` support (Terence Nip).

* __1.17.0__ - 2015-11-04

  * Fix missing `questionFile()` caused by upgraded underscore templating.

  * Fix sorting of tests with mixed integer/string numbers.

  * Fix broken PrairieDraw figures after submission grading.

  * Fix role changes on User page with Firefox.

  * Fix username setting when UID is set.

  * Fix User page dropdowns to default to current state.

  * Add a User page button to change back to the authenticated UID.

  * Fix missing user list in dropdown after UID change.

  * Add "Troubleshooting" documentation page with frequently asked questions.

  * Add documentation about tests and questions versus test instances and question instances.

  * Add `Checkbox` question type.

  * Add `exampleCourse/questions/randomZip` example.

  * Remove unused `backend/questions` and `backend/tests` templates in favor of `exampleCourse`.

  * Include MathJax inside PrairieLearn.

  * Fix TeX label generation scripts to support Python 3.X and `courseDir` config variable.

* __1.16.1__ - 2015-10-12

  * Fix alignment of date plots on Safari.

* __1.16.0__ - 2015-10-12

  * Link questions on test "Admin" pages to question instances.

  * Add statistics by day for exam-type tests.

* __1.15.2__ - 2015-10-09

  * Fix doc references from "Assessment Detail" to assessment "Admin" page.

* __1.15.1__ - 2015-10-08

  * Clean up `particleMotion` example HTML templates.

* __1.15.0__ - 2015-10-08

  * Enable feedback in questions during exams and add `particleMotion` example.

* __1.14.1__ - 2015-10-08

  * Fix documentation typo in test access control section.

* __1.14.0__ - 2015-10-08

  * Add "uids" as an access rule restriction in test "allowAccess".

* __1.13.2__ - 2015-10-08

  * Use a locally-hosted copy of MathJax.

* __1.13.1__ - 2015-10-04

  * Fix test statistics for `Exam` and `PracExam` tests.

* __1.13.0__ - 2015-10-04

  * Plot score histogram in test admin view (Binglin Chen @chen386).

  * Add question statistics to test admin view.

  * Display PrairieLearn version number on the Sync page.

* __1.12.1__ - 2015-09-24

  * Fix test statistics for `RetryExam` using zones.

* __1.12.0__ - 2015-09-24

  * Standardize question numbering to be like #3.8 rather than #3-8 (Terence Nip @tnip).

  * Fix schema validation and example for RetryExams with multiple qids in a question.

* __1.11.1__ - 2015-09-23

  * Fix build bug with missing moment-timezone.

  * Remove deprecation warning for `questionGroups` in `RetryExam`.

* __1.11.0__ - 2015-09-23

  * Redesign of the "Assessment" page to be more compact and consistent.

  * Add `zones` to `RetryExam` to control question-order randomization.

  * Add `variantsPerQuestion` and `unlimitedVariants` options for `RetryExam`.

  * Improve test naming consistency and fix navbar link bugs with tests.

  * Allow test numbers to be strings.

* __1.10.2__ - 2015-09-19

  * Fix bug introduced by 1.10.1 that broke all tests (overly general change events).

* __1.10.1__ - 2015-09-18

  * Fix bug that caused the "User" page to not display changes in user, role, or mode.

* __1.10.0__ - 2015-09-15

  * Add "reset test" capability for instructors.

  * Only allow questions to be solved for accessible tests.

  * Add export test data capability for instructors.

  * Add summary test statistics for instructors.

* __1.9.1__ - 2015-09-11

  * Fix docs/example to add blank target for test text links.

  * Fix `clientFiles` to also handle subdirectories.

* __1.9.0__ - 2015-09-11

  * Add `clientFiles` and docs for adding text/files to tests.

* __1.8.1__ - 2015-09-10

  * Fix security hold where anyone could access `/export.csv`.

* __1.8.0__ - 2015-09-09

  * Add optional header text for `RetryExam` (for formula sheets, etc).

* __1.7.6__ - 2015-09-09

  * Load frontend website even if there were errors fetching data.

* __1.7.5__ - 2015-09-07

  * Reload all question `server.js` files after "Sync" with a git course repository.

* __1.7.4__ - 2015-09-06

  * Correctly give highest score for assessments with duplicate scores.

* __1.7.3__ - 2015-09-06

  * Fix bug that created multiple tInstances.

* __1.7.2__ - 2015-09-02

  * Fix `exampleCourse/questions/addVectors` to use `QServer` so `gradeAnswer()` is truly optional.

* __1.7.1__ - 2015-09-02

  * Fix schema links in documentation.

  * Add documentation for question options.

  * Add docs and text on the User page to describe the server `mode` in more detail.

* __1.7.0__ - 2015-09-01

  * Don't generate new question variants until the old variant is answered.

* __1.6.0__ - 2015-09-01

  * Make `exampleCourse/tests/homework1` visible by default.

  * Display course name in page title.

  * Use "assessment" rather than "homework" or "test" in user-visible strings.

* __1.5.2__ - 2015-08-31

  * Fix example `backend/config.json` in the docs.

* __1.5.1__ - 2015-08-30

  * Clarify docs about user role setting.

* __1.5.0__ - 2015-08-26

  * Enable exam mode detection via hard-coded IP range for the CBTF.

* __1.4.1__ - 2015-08-26

  * `export.csv` now uses test `set` rather than `type` for test names.

* __1.4.0__ - 2015-08-25

  * Add documentation and help text for Sync page.

  * Fix display of commit information when using older versions of git.

  * Add figure to example question `addVectors` in `exampleCourse`.

* __1.3.2__ - 2015-08-24

  * Fix `allowAccess` checks to not always fail.

* __1.3.1__ - 2015-08-24

  * Fix `pulls` error when `gitCourseBranch` is not set.

* __1.3.0__ - 2015-08-24

  * Change default `allowAccess` to block all non-instructor access.

* __1.2.1__ - 2015-08-24

  * Fix race condition in user creation and correctly record user names.

* __1.2.0__ - 2015-08-23

  * Add "Sync" feature to pull from a git repository.

  * Fix missing `template` field in `config.json` schema.

  * Improve error logging with more specific error information.

* __1.1.0__ - 2015-08-22

  * Add access logging to the database.

* __1.0.2__ - 2015-08-19

  * Documentation fixes following the bootcamp.

  * Fix undefined logger error if `config.json` contains errors (reported by Craig and Mariana).

* __1.0.1__ - 2015-08-18

  * Fix `npm` module list during bootcamp (remove `nodetime`, add `moment`).

* __1.0.0__ - 2015-08-18

  * First public release for pre-Fall-2015 bootcamp.<|MERGE_RESOLUTION|>--- conflicted
+++ resolved
@@ -81,11 +81,9 @@
 
   * Add linting for trailing commas (Nathan Walters).
 
-<<<<<<< HEAD
   * Add GitHub link to instructor question view (Dave Mussulman).
-=======
+
   * Add instructor view of external grading logs (Nathan Walters).
->>>>>>> 6a4cd4e3
 
   * Split installing documentation into separate method sections (Matt West).
 
