import ClipboardJS from 'clipboard';

import { mathjaxTypeset } from './lib/mathjax.js';

$(() => {
  resetInstructorGradingPanel();

  document.addEventListener('keypress', (event) => {
    // Ignore holding down the key events
    if (event.repeat) return;
    // Ignore events that target an input element
    if (
      !['TEXTAREA', 'SELECT'].includes(event.target.tagName) &&
      (event.target.tagName !== 'INPUT' ||
        ['radio', 'button', 'submit', 'checkbox'].includes(event.target.type)) &&
      !event.target.isContentEditable
    ) {
      document
        .querySelectorAll(
          `.js-selectable-rubric-item[data-key-binding="${event.key}"]:not(:disabled)`,
        )
        .forEach((item) => item.dispatchEvent(new MouseEvent('click')));
    }
  });
  const modal = document.querySelector('#conflictGradingJobModal');
  if (modal) {
    $(modal)
      .on('shown.bs.modal', function () {
        modal
          .querySelectorAll('.js-submission-feedback')
          .forEach((item) => item.dispatchEvent(new Event('input')));
      })
      .modal('show');
  }
});

function resetInstructorGradingPanel() {
  document.querySelectorAll('.js-rubric-settings-modal').forEach((modal) => {
    let clipboard = new ClipboardJS(modal.querySelectorAll('.js-copy-on-click'), {
      container: modal,
    });
    clipboard.on('success', (e) => {
      e.trigger.animate(
        [
          { backgroundColor: '', color: '', offset: 0 },
          { backgroundColor: '#000', color: '#fff', offset: 0.5 },
          { backgroundColor: '', color: '', offset: 1 },
        ],
        500,
      );
      $(e.trigger)
        .popover({
          content: 'Copied!',
          placement: 'right',
        })
        .popover('show');
      window.setTimeout(function () {
        $(e.trigger).popover('hide');
      }, 1000);
    });
  });

  // The visibility of points or percentage is based on a toggle that is persisted in local storage,
  // so that graders can use the same setting across multiple instance questions as they move
  // through grading.
  document.querySelectorAll('.js-manual-grading-pts-perc-select').forEach((toggle) => {
    toggle.addEventListener('change', function () {
      const use_percentage = this.checked;
      document.querySelectorAll('.js-manual-grading-pts-perc-select').forEach((toggle) => {
        toggle.checked = use_percentage;
      });
      document.querySelectorAll('.js-manual-grading-points').forEach((element) => {
        element.style.display = use_percentage ? 'none' : '';
      });
      document.querySelectorAll('.js-manual-grading-percentage').forEach((element) => {
        element.style.display = use_percentage ? '' : 'none';
      });
      window.localStorage.manual_grading_score_use = use_percentage ? 'percentage' : 'points';
      updatePointsView(null);
    });
    toggle.checked = window.localStorage.manual_grading_score_use === 'percentage';
    toggle.dispatchEvent(new Event('change'));
  });

  // Auto points are disabled by default to avoid confusion, since they are not typically changed by this interface.
  document.querySelectorAll('.js-enable-auto-score-edit').forEach((pencil) => {
    pencil.addEventListener('click', function () {
      const form = this.closest('form');
      form.querySelectorAll('.js-auto-score-value-info').forEach((element) => {
        element.style.display = 'none';
      });
      form.querySelectorAll('.js-auto-score-value-input').forEach((input) => {
        input.classList.remove('d-none');
        input.style.display = '';
        input.querySelector('input')?.focus();
      });
    });
  });

  document.querySelectorAll('.js-submission-feedback').forEach((input) => {
    input.addEventListener('input', () => adjustHeightFromContent(input));
    adjustHeightFromContent(input);
  });

  document.querySelectorAll('.js-show-rubric-settings-button').forEach((button) =>
    button.addEventListener('click', function () {
      $('.js-rubric-settings-modal').modal('show');
    }),
  );

  document
    .querySelectorAll('.js-selectable-rubric-item')
    .forEach((item) => item.addEventListener('change', updatePointsAndItems));
  document
    .querySelectorAll('.js-grading-score-input')
    .forEach((input) => input.addEventListener('input', () => computePointsFromRubric(input)));

  document.querySelectorAll('.js-adjust-points-enable').forEach((link) =>
    link.addEventListener('click', function () {
      this.style.display = 'none';
      const input = this.closest('.js-adjust-points')?.querySelector(
        '.js-adjust-points-input-container',
      );
      if (!input) return;
      input.style.display = '';
      input.classList.remove('d-none');
      input.querySelector('input')?.focus();
    }),
  );
  document.querySelectorAll('.js-adjust-points-points').forEach((input) =>
    input.addEventListener('input', function () {
      const adjustPointsPercentageInput = this.closest('.js-adjust-points')?.querySelector(
        '.js-adjust-points-percentage',
      );
      if (!adjustPointsPercentageInput) return;
      adjustPointsPercentageInput.value = `${(+this.value * 100) / +(this.dataset.maxPoints ?? 0)}`;
      computePointsFromRubric();
    }),
  );
  document.querySelectorAll('.js-adjust-points-percentage').forEach((input) =>
    input.addEventListener('input', function () {
      const adjustPointsPointsInput = this.closest('.js-adjust-points')?.querySelector(
        '.js-adjust-points-points',
      );
      if (!adjustPointsPointsInput) return;
      adjustPointsPointsInput.value = `${(+this.value * +(this.dataset.maxPoints ?? 0)) / 100}`;
      computePointsFromRubric();
    }),
  );

  document
    .querySelectorAll('.js-add-rubric-item-button')
    .forEach((button) => button.addEventListener('click', addRubricItemRow));

  document.querySelectorAll('.js-replace-auto-points-input').forEach((input) => {
    input.addEventListener('change', updateSettingsPointValues);
  });
  updateSettingsPointValues();

  document
    .querySelectorAll('.js-rubric-settings-modal form')
    .forEach((form) => form.addEventListener('submit', submitSettings));

  document.querySelectorAll('.js-disable-rubric-button').forEach((button) =>
    button.addEventListener('click', (e) => {
      const form = button.closest('form');
      if (!form) return;
      submitSettings.bind(form)(e, 'false');
    }),
  );

  resetRubricItemRowsListeners();
  updateRubricItemOrderAndIndentation();
  recomputeItemData();
  // Partially checked rubric items are technically unchecked, so we need to re-compute their display manually
  document.querySelectorAll('.js-selectable-rubric-item').forEach(updateRubricItemCheckStates);
  computePointsFromRubric();
}

/**
 * Adjusts the height based on the content. If the content changes, the height
 * changes as well. This is done by resetting the height (so the scrollHeight is
 * computed based on the minimum height) and then using the scrollHeight plus
 * padding as the new height.
 * @param {HTMLElement} element
 */
function adjustHeightFromContent(element) {
  element.style.height = '';
  if (element.scrollHeight) {
    const style = window.getComputedStyle(element);
    element.style.height =
      element.scrollHeight + parseFloat(style.paddingTop) + parseFloat(style.paddingBottom) + 'px';
  }
}

function updateSettingsPointValues() {
  const form = document.querySelector('.js-rubric-settings-modal form');
  if (!form) return;
  const selected = form.querySelector('.js-replace-auto-points-input:checked');
  const points = Number((selected ?? form).dataset.maxPoints);
  const pointsStr = points === 1 ? '1 point' : `${points} points`;

  form.querySelectorAll('.js-negative-grading').forEach((input) => {
    input.value = `${points}`;
  });
  form.querySelectorAll('.js-rubric-max-points-info').forEach((node) => {
    node.innerText = pointsStr;
  });
  form.querySelectorAll('.js-rubric-max-points-positive').forEach((node) => {
    node.style.display = points ? '' : 'none';
  });
  form.querySelectorAll('.js-rubric-max-points-zero').forEach((node) => {
    node.style.display = points ? 'none' : '';
  });
  checkRubricItemTotals();
}

function checkRubricItemTotals() {
  const form = document.querySelector('.js-rubric-settings-modal form');
  if (!form) return;
  const startingPoints = Number(form.querySelector('[name="starting_points"]:checked')?.value ?? 0);
  const [totalPositive, totalNegative] = Array.from(
    form.querySelectorAll('.js-rubric-item-points:not(.d-none)'),
  )
    .map((input) => Number(input.value))
    .reduce(
      ([pos, neg], value) => (value > 0 ? [pos + value, neg] : [pos, neg + value]),
      [startingPoints, startingPoints],
    );

  const minPointsInput = form.querySelector('[name="min_points"]');
  const maxPointsInput = form.querySelector('[name="max_extra_points"]');
  const jsNegativeGradingInput = form.querySelector('.js-negative-grading');
  if (!minPointsInput || !maxPointsInput || !jsNegativeGradingInput) {
    throw Error('Missing a required input');
  }

  const minPoints = Number(minPointsInput.value ?? 0);
  const maxPoints = Number(maxPointsInput.value ?? 0) + Number(jsNegativeGradingInput.value ?? 0);
  const settingsPointsWarningPlaceholder = form.querySelector(
    '.js-settings-points-warning-placeholder',
  );
  if (settingsPointsWarningPlaceholder) {
    settingsPointsWarningPlaceholder.innerHTML = '';
  }
  if (totalPositive < maxPoints) {
    addAlert(
      form.querySelector('.js-settings-points-warning-placeholder'),
      `Rubric item points reach at most ${totalPositive} points. ${
        maxPoints - totalPositive
      } left to reach maximum.`,
      ['alert-warning'],
    );
  }

  if (totalNegative > minPoints) {
    addAlert(
      form.querySelector('.js-settings-points-warning-placeholder'),
      `Minimum grade from rubric item penalties is ${totalNegative} points.`,
      ['alert-warning'],
    );
  }
}

function submitSettings(e, use_rubric) {
  e.preventDefault();
  const modal = this.closest('.modal');
  const gradingForm = document.querySelector(
    '.js-main-grading-panel form[name=manual-grading-form]',
  );
  if (!gradingForm) return;

  // Save values in grading rubric so they can be re-applied once the form is re-created.
  const rubricFormData = Array.from(new FormData(gradingForm).entries());
  // The CSRF token of the returned panels is not valid for the current form (it uses a
  // different URL), so save the old value to be used in future requests.
  const oldCsrfToken = gradingForm.querySelector('[name=__csrf_token]')?.value ?? '';

  // Clear old alerts
  const settingsErrorAlertPlaceholder = this.querySelector('.js-settings-error-alert-placeholder');
  if (settingsErrorAlertPlaceholder) {
    settingsErrorAlertPlaceholder.innerHTML = '';
  }

  const settingsFormData = new URLSearchParams(new FormData(this));
  if (use_rubric != null) {
    settingsFormData.set('use_rubric', use_rubric);
  }

  fetch(this.action, {
    method: 'POST',
    body: settingsFormData,
  })
    .catch((err) => ({ err }))
    .then(async (response) => {
      const data = await response.json().catch(() => ({ err: `Error: ${response.statusText}` }));
      if (data.err) {
        console.error(data);
        return addAlert(this.querySelector('.js-settings-error-alert-placeholder'), data.err);
      }
      $(modal).modal('hide');
      if (data.gradingPanel) {
        document.querySelector('.js-main-grading-panel').innerHTML = data.gradingPanel;

        // Restore any values that had been set before the settings were configured.
        const newRubricForm = document.querySelector(
          '.js-main-grading-panel form[name=manual-grading-form]',
        );
        newRubricForm?.querySelectorAll('input[type="checkbox"]').forEach((input) => {
          input.checked = false;
        });
        rubricFormData.forEach(([item_name, item_value]) => {
          newRubricForm?.querySelectorAll(`[name="${item_name}"]`).forEach((input) => {
            if (input.name === 'modified_at') {
              // Do not reset modified_at, as the rubric settings may have changed it
            } else if (input.type !== 'checkbox' && !(item_value instanceof File)) {
              input.value = item_value;
            } else if (input.value === item_value) {
              input.checked = true;
            }
          });
        });
      }
      if (data.rubricSettings) {
        const rubricSettingsModal = document.querySelector('.js-rubric-settings-modal');
        if (rubricSettingsModal) {
          rubricSettingsModal.outerHTML = data.rubricSettings;
        }
      }
      document.querySelectorAll('input[name=__csrf_token]').forEach((input) => {
        input.value = oldCsrfToken;
      });
      resetInstructorGradingPanel();
      await mathjaxTypeset();
    });
}

function addAlert(placeholder, msg, classes = ['alert-danger']) {
  if (!placeholder) return;
  const alert = document.createElement('div');
  alert.classList.add('alert', 'alert-dismissible', 'fade', 'show');
  if (classes) {
    alert.classList.add(...classes);
  }
  alert.setAttribute('role', 'alert');
  alert.innerText = msg;
  const closeBtn = document.createElement('button');
  closeBtn.classList.add('btn-close');
  closeBtn.dataset.bsDismiss = 'alert';
  closeBtn.setAttribute('aria-label', 'Close');
  alert.appendChild(closeBtn);
  placeholder.appendChild(alert);
}

function resetRubricItemRowsListeners() {
  // dragenter fires much less frequently, so it is a better handler for dragging,
  // but dragover still needs to implemented with preventDefault for drops to register
  document
    .querySelectorAll('.js-rubric-items-table tbody tr')
    .forEach((row) => row.addEventListener('dragenter', rowDragEnter));
  document
    .querySelectorAll('.js-rubric-items-table tbody tr')
    .forEach((row) => row.addEventListener('dragover', (e) => e.preventDefault()));
  document
    .querySelectorAll('.js-rubric-item-move-button')
    .forEach((row) => row.addEventListener('dragstart', rowDragStart));
  document
    .querySelectorAll('.js-rubric-item-row')
    .forEach((row) => row.addEventListener('drop', recomputeItemData));
  document
    .querySelectorAll('.js-rubric-item-long-text-field')
    .forEach((button) => button.addEventListener('click', enableRubricItemLongTextField));
  document
    .querySelectorAll('.js-rubric-item-move-down-button')
    .forEach((button) => button.addEventListener('click', moveRowDown));
  document
    .querySelectorAll('.js-rubric-item-move-up-button')
    .forEach((button) => button.addEventListener('click', moveRowUp));
  document
    .querySelectorAll('.js-rubric-item-move-in-button')
    .forEach((button) => button.addEventListener('click', indentRow));
  document
    .querySelectorAll('.js-rubric-item-move-out-button')
    .forEach((button) => button.addEventListener('click', unindentRow));
  document
    .querySelectorAll('.js-rubric-item-delete')
    .forEach((button) => button.addEventListener('click', deleteRow));
  document
    .querySelectorAll('.js-rubric-item-points, .js-rubric-item-limits')
    .forEach((input) => input.addEventListener('input', checkRubricItemTotals));
  document
    .querySelectorAll('.js-rubric-item-points, .js-rubric-item-always-show')
    .forEach((input) => input.addEventListener('input', updateRubricItemOrderAndIndentation));
}

function roundPoints(points) {
  return Math.round(Number(points) * 100) / 100;
}

function updatePointsView(sourceInput) {
  document.querySelectorAll('form[name=manual-grading-form]').forEach((form) => {
    const max_auto_points = Number(form.dataset.maxAutoPoints);
    const max_manual_points = Number(form.dataset.maxManualPoints);
    const max_points = Number(form.dataset.maxPoints);

    const auto_points =
      roundPoints(
        sourceInput?.classList?.contains('js-auto-score-value-input-percentage')
          ? (+(sourceInput?.value ?? 0) * max_auto_points) / 100
          : +(form.querySelector('.js-auto-score-value-input-points')?.value ?? 0),
      ) || 0;
    const manual_points =
      roundPoints(
        sourceInput?.classList?.contains('js-manual-score-value-input-percentage')
          ? (+(sourceInput?.value ?? 0) * max_manual_points) / 100
          : +(form.querySelector('.js-manual-score-value-input-points')?.value ?? 0),
      ) || 0;
    const points = roundPoints(auto_points + manual_points);
    const auto_perc = roundPoints((auto_points * 100) / (max_auto_points || max_points));
    const manual_perc = roundPoints((manual_points * 100) / (max_manual_points || max_points));
    const total_perc = roundPoints((points * 100) / max_points);

    form
      .querySelectorAll('.js-auto-score-value-input-points')
      .forEach((input) => input !== sourceInput && (input.value = `${auto_points}`));
    form
      .querySelectorAll('.js-auto-score-value-input-percentage')
      .forEach((input) => input !== sourceInput && (input.value = `${auto_perc}`));
    form
      .querySelectorAll('.js-manual-score-value-input-points')
      .forEach((input) => input !== sourceInput && (input.value = `${manual_points}`));
    form
      .querySelectorAll('.js-manual-score-value-input-percentage')
      .forEach((input) => input !== sourceInput && (input.value = `${manual_perc}`));

    form
      .querySelectorAll('.js-value-manual-points')
      .forEach((v) => (v.innerText = `${manual_points}`));
    form.querySelectorAll('.js-value-auto-points').forEach((v) => (v.innerText = `${auto_points}`));
    form.querySelectorAll('.js-value-total-points').forEach((v) => (v.innerText = `${points}`));
    form
      .querySelectorAll('.js-value-manual-percentage')
      .forEach((v) => (v.innerText = `${manual_perc}`));
    form
      .querySelectorAll('.js-value-auto-percentage')
      .forEach((v) => (v.innerText = `${auto_perc}`));
    form
      .querySelectorAll('.js-value-total-percentage')
      .forEach((v) => (v.innerText = `${total_perc}`));
  });
}

function checkContainedRubricItems(item) {
  document
    .querySelectorAll('.js-selectable-rubric-item[data-parent-item="' + item.value + '"]')
    .forEach((child) => {
      if (child.checked !== item.checked || child.indeterminate) {
        child.checked = item.checked;
        child.indeterminate = false;
        checkContainedRubricItems(child, true);
      }
    });
}

function updateRubricItemCheckStates(item) {
  // Set parent state based on item and siblings (indeterminate if they are not all the same)
  if (item.getAttribute('data-parent-item')) {
    const sameParentItems = document.querySelectorAll(
      '.js-selectable-rubric-item[data-parent-item="' +
        item.getAttribute('data-parent-item') +
        '"]',
    );
    const parentItem = document.querySelector(
      '.js-selectable-rubric-item[value="' + item.getAttribute('data-parent-item') + '"]',
    );
    if (
      Array.from(sameParentItems).every(
        (otherItem) => otherItem.checked === item.checked && !otherItem.indeterminate,
      )
    ) {
      parentItem.indeterminate = false;
      parentItem.checked = item.checked;
    } else {
      parentItem.indeterminate = true;
      parentItem.checked = false;
    }
    updateRubricItemCheckStates(parentItem, false);
  }
}

function updatePointsAndItems(event) {
  checkContainedRubricItems(event.target);
  updateRubricItemCheckStates(event.target);
  computePointsFromRubric(event.target);
}

function computePointsFromRubric(sourceInput = null) {
  document.querySelectorAll('form[name=manual-grading-form]').forEach((form) => {
    if (form instanceof HTMLFormElement && form.dataset.rubricActive === 'true') {
      const manualInput = form.querySelector('.js-manual-score-value-input-points');
      if (!manualInput) return;
      const replaceAutoPoints = form.dataset.rubricReplaceAutoPoints === 'true';
      const startingPoints = Number(form.dataset.rubricStartingPoints ?? 0);
      const itemsSum = Array.from(form.querySelectorAll('.js-selectable-rubric-item:checked'))
        .map((item) => Number(item.dataset.rubricItemPoints))
        .reduce((a, b) => a + b, startingPoints);
      const rubricValue =
        Math.min(
          Math.max(Math.round(itemsSum * 100) / 100, Number(form.dataset.rubricMinPoints)),
          Number(replaceAutoPoints ? form.dataset.maxPoints : form.dataset.maxManualPoints) +
            Number(form.dataset.rubricMaxExtraPoints),
        ) + Number(form.querySelector('input[name="score_manual_adjust_points"]')?.value ?? 0);
      const manualPoints =
        rubricValue -
        (replaceAutoPoints
          ? Number(form.querySelector('.js-auto-score-value-input-points')?.value ?? 0)
          : 0);

      manualInput.value = `${manualPoints}`;
    }
  });
  updatePointsView(sourceInput);
}

function enableRubricItemLongTextField(event) {
  if (!(event.currentTarget instanceof HTMLElement)) return;
  const container = event.currentTarget.closest('td');
  const label = container.querySelector('label'); // May be null
  const button = container.querySelector('button');
  if (!container || !button) return;
  const input = document.createElement('textarea');
  input.classList.add('form-control');
  input.name = button.dataset.inputName;
  input.setAttribute('maxlength', 10000);
  input.textContent = button.dataset.currentValue || '';

  container.insertBefore(input, button);
  label?.remove();
  button.remove();
  input.focus();
  input.addEventListener('input', () => adjustHeightFromContent(input));
  adjustHeightFromContent(input);
}

<<<<<<< HEAD
// This function is called after any update to the rubric table, including any intermediate drag state
function updateRubricItemOrderAndIndentation() {
  const rows = document.querySelectorAll('.js-rubric-item-row');

  let parentStack = [];
  rows.forEach((row, index) => {
    // Synchronize order
    row.querySelector('.js-rubric-item-row-order').value = index;
    const itemIndent = row.querySelector('.js-rubric-item-indent');

    // Ensure consistent indentation when items are unindented or moved
    itemIndent.value = Math.min(itemIndent.value, parentStack.length);

    // Update parent stack and this row's parent based on new indentation
    parentStack.splice(itemIndent.value, parentStack.length - itemIndent.value);
    if (parentStack.length > 0) {
      row.setAttribute(
        'data-parent-item',
        parentStack[parentStack.length - 1].querySelector('.js-rubric-item-row-order').value,
      );
    } else {
      row.removeAttribute('data-parent-item');
    }

    // Add this row as potential parent to stack
    parentStack.push(row);

    // Update visual indentation
    row.querySelector('.js-rubric-item-render-indent').style.paddingLeft = itemIndent.value + 'rem';
=======
function updateRubricItemOrderField() {
  document.querySelectorAll('.js-rubric-item-row-order').forEach((input, index) => {
    input.value = `${index}`;
>>>>>>> 5cd98f80
  });
}

// This function is onlt called after an item is dropped in its final location
function recomputeItemData() {
  const rows = document.querySelectorAll('.js-rubric-item-row');

  let previousIndent = -1;
  let containsAlwaysShow = {};

  // Recompute in reverse to allow always-show check below
  [...rows].reverse().forEach((row) => {
    const itemIndex = row.querySelector('.js-rubric-item-row-order').value;
    const itemIndent = row.querySelector('.js-rubric-item-indent');
    const itemIndentValue = Number(itemIndent.value);
    const itemPoints = row.querySelector('.js-rubric-item-points');
    const itemAlwaysShow = row.querySelector('.js-rubric-item-always-show');

    // Update aria-owns attribute based on previously computed parent data
    const children = document.querySelectorAll(
      '.js-rubric-item-row[data-parent-item="' + itemIndex + '"]',
    );
    row.setAttribute('aria-owns', [...children].map((i) => i.id).join(' '));

    // Internal items are always immediately followed by a further indented item
    if (itemIndentValue < previousIndent) {
      itemPoints.classList.add('d-none');

      // Internal items must have always-show flag if any child has the flag enabled
      if (containsAlwaysShow[itemIndentValue + 1] && !itemAlwaysShow.checked) {
        itemAlwaysShow.checked = true;
        document.querySelector('.js-settings-always-show-warning-placeholder').innerHTML = '';
        addAlert(
          document.querySelector('.js-settings-always-show-warning-placeholder'),
          'Rubric items that contain items always shown to students are always shown as well. Settings have been automatically updated.',
          ['alert-warning'],
        );
      }

      // Reset always-show flag for next-deeper level so children of this node are not counted again
      containsAlwaysShow[itemIndentValue + 1] = false;
    } else {
      itemPoints.classList.remove('d-none');
    }

    // Update point totals and always-show status for current level
    containsAlwaysShow[itemIndentValue] =
      itemAlwaysShow.checked || containsAlwaysShow[itemIndentValue];
    previousIndent = itemIndentValue;
  });

  checkRubricItemTotals();
}

function moveRowDown(event) {
  if (!(event.currentTarget instanceof HTMLElement)) return;
  const row = event.currentTarget.closest('tr');
  if (!row || !row.parentNode || !row.nextElementSibling) {
    return;
  }
  row.parentNode.insertBefore(row.nextElementSibling, row);
  updateRubricItemOrderAndIndentation();
  recomputeItemData();
}

function moveRowUp(event) {
  if (!(event.currentTarget instanceof HTMLElement)) return;
  const row = event.currentTarget.closest('tr');
  if (!row || !row.parentNode || !row.nextElementSibling || !row.previousElementSibling) return;
  row.parentNode.insertBefore(row.previousElementSibling, row.nextElementSibling);
  updateRubricItemOrderAndIndentation();
  recomputeItemData();
}

function indentRow(event) {
  const row = event.target.closest('tr');
  const rowList = Array.from(row.parentNode.childNodes);
  const targetRowIdx = rowList.indexOf(row);
  const rowItemIdx = row.querySelector('.js-rubric-item-row-order').value;
  const oldIndent = Number(row.querySelector('.js-rubric-item-indent').value);

  if (rowItemIdx > 0) {
    const parentIndent = Number(
      rowList[targetRowIdx - 1].querySelector('.js-rubric-item-indent').value,
    );

    const indentLevel = Math.max(0, Math.min(parentIndent + 1, oldIndent + 1));
    row.querySelector('.js-rubric-item-indent').value = indentLevel;
  }

  updateRubricItemOrderAndIndentation();
  recomputeItemData();
}

function unindentRow(event) {
  const row = event.target.closest('tr');
  const oldIndent = Number(row.querySelector('.js-rubric-item-indent').value);

  // Assuming that indentation was correct before, we can skip most checks when unindenting
  const indentLevel = Math.max(0, oldIndent - 1);
  row.querySelector('.js-rubric-item-indent').value = indentLevel;

  updateRubricItemOrderAndIndentation();
  recomputeItemData();
}

function deleteRow(event) {
<<<<<<< HEAD
  const table = event.target.closest('table');
  const targetRow = event.target.closest('tr');
  const rowList = Array.from(targetRow.parentNode.children);
  const targetRowIdx = rowList.indexOf(targetRow);
  const targetRowIndent = rowList[targetRowIdx].querySelector('.js-rubric-item-indent').value;

  targetRow.remove();

  // Decrease indentation of successors until hitting a row with a lower or equal indentation level
  rowList.some((row, idx) => {
    const indent = row.querySelector('.js-rubric-item-indent');
    if (indent !== null && idx > targetRowIdx) {
      if (indent.value <= targetRowIndent) {
        return true;
      }
      indent.value -= 1;
    }
    return false;
  });

=======
  if (!(event.currentTarget instanceof HTMLElement)) return;
  const table = event.currentTarget.closest('table');
  event.currentTarget.closest('tr')?.remove();
>>>>>>> 5cd98f80
  if (!table?.querySelectorAll('.js-rubric-item-row-order')?.length) {
    table.querySelector('.js-no-rubric-item-note')?.classList.remove('d-none');
  }
  updateRubricItemOrderAndIndentation();
  recomputeItemData();
}

function rowDragStart(event) {
  if (!(event.currentTarget instanceof HTMLElement)) return;
  window.rubricItemRowDragging = event.currentTarget.closest('tr');
  if (event.originalEvent?.dataTransfer) {
    event.originalEvent.dataTransfer.effectAllowed = 'move';
  }
}

<<<<<<< HEAD
function rowDragEnter(event) {
  event.preventDefault();

  const row = event.target.closest('tr');

  // Rows in different tables don't count
  if (!row || row.parent !== window.rubricItemRowDragging.parent) {
    return;
  }

  // Calculate indentation level based on dragging coordinates
  const dragIndent = Math.floor((event.clientX - row.getBoundingClientRect().left - 5) / 18);
  const currentIndent = window.rubricItemRowDragging.querySelector('.js-rubric-item-indent');

  // Skip remaining computation if nothing will be changed to increase performance
  if (row === window.rubricItemRowDragging && dragIndent === currentIndent.value) {
    return;
  }

  const rowList = Array.from(row.parentNode.children);
=======
function rowDragOver(event) {
  if (!(event.currentTarget instanceof HTMLElement)) return;
  const row = event.currentTarget.closest('tr');
  // Rows in different tables don't count
  if (!row || row.parent !== window.rubricItemRowDragging.parent) return;
  const rowList = Array.from(row.parentNode?.childNodes ?? []);
>>>>>>> 5cd98f80
  const draggingRowIdx = rowList.indexOf(window.rubricItemRowDragging);
  const targetRowIdx = rowList.indexOf(row);
  const targetRowItemIdx = row.querySelector('.js-rubric-item-row-order').value;

  if (targetRowIdx < draggingRowIdx) {
    row.parentNode.insertBefore(window.rubricItemRowDragging, row);
  } else if (row.nextSibling) {
    row.parentNode.insertBefore(window.rubricItemRowDragging, row.nextSibling);
  } else {
    row.parentNode.appendChild(window.rubricItemRowDragging);
  }

  // There must be an item above that can serve as parent to allow indentation
  if (targetRowItemIdx > 0) {
    var parentIndent = Number(
      rowList[targetRowIdx - 1].querySelector('.js-rubric-item-indent').value,
    );

    // Prevent a row from being considered as its own parent in certain drag states
    if (draggingRowIdx === targetRowIdx - 1) {
      parentIndent -= 1;
    }
    currentIndent.value = Math.max(0, Math.min(parentIndent + 1, dragIndent));
  } else {
    currentIndent.value = 0;
  }

  updateRubricItemOrderAndIndentation();
}

function addRubricItemRow() {
  const modal = this.closest('.modal');
  if (!modal) return;
  const table = modal.querySelector('.js-rubric-items-table');
  if (!table) return;
  const next_id = Number(table.dataset.nextNewId ?? 0) + 1;
  const points = modal.querySelector('.js-negative-grading')?.checked ? -1 : +1;
  table.dataset.nextNewId = `${next_id}`;

  // Create a new row based on the template element in the modal
<<<<<<< HEAD
  const row = modal
    .querySelector('.js-new-row-rubric-item')
    .content.firstElementChild.cloneNode(true);
  row.id = `rubric-item-${next_id}`;
  table.querySelector('tbody').insertBefore(row, table.querySelector('.js-no-rubric-item-note'));

  row.querySelector('.js-rubric-item-row-order').name = `rubric_item[new${next_id}][order]`;
  row.querySelector('.js-rubric-item-indent').name = `rubric_item[new${next_id}][indent]`;
  row.querySelector('.js-rubric-item-points').name = `rubric_item[new${next_id}][points]`;
  row.querySelector('.js-rubric-item-points').value = points;
  row.querySelector('.js-rubric-item-description').name = `rubric_item[new${next_id}][description]`;
  row.querySelector('.js-rubric-item-explanation').dataset.inputName =
    `rubric_item[new${next_id}][explanation]`;
  row.querySelector('.js-rubric-item-grader-note').dataset.inputName =
    `rubric_item[new${next_id}][grader_note]`;
=======
  const templateRow = modal.querySelector('.js-new-row-rubric-item');
  const row = templateRow?.content.firstElementChild?.cloneNode(true);
  if (!row || !(row instanceof HTMLTableRowElement)) return;
  table.querySelector('tbody').appendChild(row);

  const rubricItemRowOrder = row.querySelector('.js-rubric-item-row-order');
  if (rubricItemRowOrder) {
    rubricItemRowOrder.name = `rubric_item[new${next_id}][order]`;
  }
  const rubricItemPoints = row.querySelector('.js-rubric-item-points');
  if (rubricItemPoints) {
    rubricItemPoints.name = `rubric_item[new${next_id}][points]`;
    rubricItemPoints.value = `${points}`;
  }
  const rubricItemDescription = row.querySelector('.js-rubric-item-description');
  if (rubricItemDescription) {
    rubricItemDescription.name = `rubric_item[new${next_id}][description]`;
  }
  const rubricItemExplanation = row.querySelector('.js-rubric-item-explanation');
  if (rubricItemExplanation) {
    rubricItemExplanation.dataset.inputName = `rubric_item[new${next_id}][explanation]`;
  }
  const rubricItemGraderNote = row.querySelector('.js-rubric-item-grader-note');
  if (rubricItemGraderNote) {
    rubricItemGraderNote.dataset.inputName = `rubric_item[new${next_id}][grader_note]`;
  }
>>>>>>> 5cd98f80
  row
    .querySelectorAll('.js-rubric-item-always-show')
    .forEach((input) => (input.name = `rubric_item[new${next_id}][always_show_to_students]`));

  row.querySelector('.js-rubric-item-points')?.focus();

  table.querySelector('.js-no-rubric-item-note')?.classList.add('d-none');

  resetRubricItemRowsListeners();
  updateRubricItemOrderAndIndentation();
  recomputeItemData();
}<|MERGE_RESOLUTION|>--- conflicted
+++ resolved
@@ -542,7 +542,6 @@
   adjustHeightFromContent(input);
 }
 
-<<<<<<< HEAD
 // This function is called after any update to the rubric table, including any intermediate drag state
 function updateRubricItemOrderAndIndentation() {
   const rows = document.querySelectorAll('.js-rubric-item-row');
@@ -550,11 +549,11 @@
   let parentStack = [];
   rows.forEach((row, index) => {
     // Synchronize order
-    row.querySelector('.js-rubric-item-row-order').value = index;
+    row.querySelector('.js-rubric-item-row-order').value = index.toString();
     const itemIndent = row.querySelector('.js-rubric-item-indent');
 
     // Ensure consistent indentation when items are unindented or moved
-    itemIndent.value = Math.min(itemIndent.value, parentStack.length);
+    itemIndent.value = Math.min(itemIndent.value, parentStack.length).toString();
 
     // Update parent stack and this row's parent based on new indentation
     parentStack.splice(itemIndent.value, parentStack.length - itemIndent.value);
@@ -572,15 +571,10 @@
 
     // Update visual indentation
     row.querySelector('.js-rubric-item-render-indent').style.paddingLeft = itemIndent.value + 'rem';
-=======
-function updateRubricItemOrderField() {
-  document.querySelectorAll('.js-rubric-item-row-order').forEach((input, index) => {
-    input.value = `${index}`;
->>>>>>> 5cd98f80
-  });
-}
-
-// This function is onlt called after an item is dropped in its final location
+  });
+}
+
+// This function is only called after an item is dropped in its final location
 function recomputeItemData() {
   const rows = document.querySelectorAll('.js-rubric-item-row');
 
@@ -684,7 +678,7 @@
 }
 
 function deleteRow(event) {
-<<<<<<< HEAD
+  if (!(event.currentTarget instanceof HTMLElement)) return;
   const table = event.target.closest('table');
   const targetRow = event.target.closest('tr');
   const rowList = Array.from(targetRow.parentNode.children);
@@ -705,11 +699,6 @@
     return false;
   });
 
-=======
-  if (!(event.currentTarget instanceof HTMLElement)) return;
-  const table = event.currentTarget.closest('table');
-  event.currentTarget.closest('tr')?.remove();
->>>>>>> 5cd98f80
   if (!table?.querySelectorAll('.js-rubric-item-row-order')?.length) {
     table.querySelector('.js-no-rubric-item-note')?.classList.remove('d-none');
   }
@@ -725,8 +714,8 @@
   }
 }
 
-<<<<<<< HEAD
 function rowDragEnter(event) {
+  if (!(event.currentTarget instanceof HTMLElement)) return;
   event.preventDefault();
 
   const row = event.target.closest('tr');
@@ -746,14 +735,6 @@
   }
 
   const rowList = Array.from(row.parentNode.children);
-=======
-function rowDragOver(event) {
-  if (!(event.currentTarget instanceof HTMLElement)) return;
-  const row = event.currentTarget.closest('tr');
-  // Rows in different tables don't count
-  if (!row || row.parent !== window.rubricItemRowDragging.parent) return;
-  const rowList = Array.from(row.parentNode?.childNodes ?? []);
->>>>>>> 5cd98f80
   const draggingRowIdx = rowList.indexOf(window.rubricItemRowDragging);
   const targetRowIdx = rowList.indexOf(row);
   const targetRowItemIdx = row.querySelector('.js-rubric-item-row-order').value;
@@ -794,23 +775,6 @@
   table.dataset.nextNewId = `${next_id}`;
 
   // Create a new row based on the template element in the modal
-<<<<<<< HEAD
-  const row = modal
-    .querySelector('.js-new-row-rubric-item')
-    .content.firstElementChild.cloneNode(true);
-  row.id = `rubric-item-${next_id}`;
-  table.querySelector('tbody').insertBefore(row, table.querySelector('.js-no-rubric-item-note'));
-
-  row.querySelector('.js-rubric-item-row-order').name = `rubric_item[new${next_id}][order]`;
-  row.querySelector('.js-rubric-item-indent').name = `rubric_item[new${next_id}][indent]`;
-  row.querySelector('.js-rubric-item-points').name = `rubric_item[new${next_id}][points]`;
-  row.querySelector('.js-rubric-item-points').value = points;
-  row.querySelector('.js-rubric-item-description').name = `rubric_item[new${next_id}][description]`;
-  row.querySelector('.js-rubric-item-explanation').dataset.inputName =
-    `rubric_item[new${next_id}][explanation]`;
-  row.querySelector('.js-rubric-item-grader-note').dataset.inputName =
-    `rubric_item[new${next_id}][grader_note]`;
-=======
   const templateRow = modal.querySelector('.js-new-row-rubric-item');
   const row = templateRow?.content.firstElementChild?.cloneNode(true);
   if (!row || !(row instanceof HTMLTableRowElement)) return;
@@ -820,10 +784,14 @@
   if (rubricItemRowOrder) {
     rubricItemRowOrder.name = `rubric_item[new${next_id}][order]`;
   }
+  const rubricItemIndent = row.querySelector('.js-rubric-item-indent');
+  if (rubricItemIndent) {
+    rubricItemIndent.name = `rubric_item[new${next_id}][indent]`;
+  }
   const rubricItemPoints = row.querySelector('.js-rubric-item-points');
   if (rubricItemPoints) {
     rubricItemPoints.name = `rubric_item[new${next_id}][points]`;
-    rubricItemPoints.value = `${points}`;
+    rubricItemPoints.value = points.toString();
   }
   const rubricItemDescription = row.querySelector('.js-rubric-item-description');
   if (rubricItemDescription) {
@@ -837,7 +805,6 @@
   if (rubricItemGraderNote) {
     rubricItemGraderNote.dataset.inputName = `rubric_item[new${next_id}][grader_note]`;
   }
->>>>>>> 5cd98f80
   row
     .querySelectorAll('.js-rubric-item-always-show')
     .forEach((input) => (input.name = `rubric_item[new${next_id}][always_show_to_students]`));
