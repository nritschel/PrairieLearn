--- conflicted
+++ resolved
@@ -66,28 +66,6 @@
     return [transform(i, opt) for i, opt in enumerate(options_list)]
 
 
-<<<<<<< HEAD
-=======
-ListItem = TypeVar("ListItem")
-
-
-def partition(
-    data: list[ListItem], pred: Callable[[ListItem], bool]
-) -> tuple[list[ListItem], list[ListItem]]:
-    """
-    Split the data into two lists based on the predicate.
-    TODO move this into prairielearn.py once it's used in another element.
-    """
-    yes, no = [], []
-    for d in data:
-        if pred(d):
-            yes.append(d)
-        else:
-            no.append(d)
-    return (yes, no)
-
-
->>>>>>> 2797f1a0
 def categorize_matches(
     element: lxml.html.HtmlElement,
 ) -> tuple[list[dict[str, int | str]], list[dict[str, int | str]]]:
