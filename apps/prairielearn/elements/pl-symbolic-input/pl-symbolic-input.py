import random
from enum import Enum

import chevron
import lxml.html
import prairielearn as pl
import prairielearn.sympy_utils as psu
import sympy
from typing_extensions import assert_never


class DisplayType(Enum):
    INLINE = "inline"
    BLOCK = "block"


WEIGHT_DEFAULT = 1
VARIABLES_DEFAULT = None
CUSTOM_FUNCTIONS_DEFAULT = None
LABEL_DEFAULT = None
ARIA_LABEL_DEFAULT = None
SUFFIX_DEFAULT = None
DISPLAY_DEFAULT = DisplayType.INLINE
ALLOW_COMPLEX_DEFAULT = False
DISPLAY_LOG_AS_LN_DEFAULT = False
DISPLAY_SIMPLIFIED_EXPRESSION_DEFAULT = True
IMAGINARY_UNIT_FOR_DISPLAY_DEFAULT = "i"
ALLOW_TRIG_FUNCTIONS_DEFAULT = True
SIZE_DEFAULT = 35
SHOW_HELP_TEXT_DEFAULT = True
ALLOW_BLANK_DEFAULT = False
BLANK_VALUE_DEFAULT = "0"
PLACEHOLDER_DEFAULT = "symbolic expression"
SHOW_SCORE_DEFAULT = True
SYMBOLIC_INPUT_MUSTACHE_TEMPLATE_NAME = "pl-symbolic-input.mustache"


def prepare(element_html: str, data: pl.QuestionData) -> None:
    element = lxml.html.fragment_fromstring(element_html)
    required_attribs = ["answers-name"]
    optional_attribs = [
        "weight",
        "correct-answer",
        "variables",
        "label",
        "aria-label",
        "display",
        "allow-complex",
        "imaginary-unit-for-display",
        "allow-trig-functions",
        "size",
        "show-help-text",
        "allow-blank",
        "blank-value",
        "placeholder",
        "custom-functions",
        "display-log-as-ln",
        "display-simplified-expression",
        "show-score",
        "suffix",
    ]
    pl.check_attribs(element, required_attribs, optional_attribs)
    name = pl.get_string_attrib(element, "answers-name")
    pl.check_answers_names(data, name)

    if pl.has_attrib(element, "correct-answer"):
        if name in data["correct_answers"]:
            raise ValueError(f"duplicate correct_answers variable name: {name}")

        a_true = pl.get_string_attrib(element, "correct-answer")
        variables = psu.get_items_list(
            pl.get_string_attrib(element, "variables", VARIABLES_DEFAULT)
        )
        custom_functions = psu.get_items_list(
            pl.get_string_attrib(element, "custom-functions", CUSTOM_FUNCTIONS_DEFAULT)
        )
        allow_complex = pl.get_boolean_attrib(
            element, "allow-complex", ALLOW_COMPLEX_DEFAULT
        )
        allow_trig = pl.get_boolean_attrib(
            element, "allow-trig-functions", ALLOW_TRIG_FUNCTIONS_DEFAULT
        )
<<<<<<< HEAD
        allow_blank = pl.get_boolean_attrib(element, "allow-blank", ALLOW_BLANK_DEFAULT)
        blank_value = pl.get_string_attrib(
            element, "blank-value", str(BLANK_VALUE_DEFAULT)
        )
        # Validate that the answer can be parsed before storing
        if a_true.strip() != "":
            try:
                psu.convert_string_to_sympy(
                    a_true,
                    variables,
                    allow_complex=allow_complex,
                    allow_trig_functions=allow_trig,
                    custom_functions=custom_functions,
                )
            except psu.BaseSympyError as exc:
                raise ValueError(
                    f'Parsing correct answer "{a_true}" for "{name}" failed.'
                ) from exc
        elif allow_blank and blank_value == "":
            a_true = ""
        else:
=======
        simplify_expression = pl.get_boolean_attrib(
            element,
            "display-simplified-expression",
            DISPLAY_SIMPLIFIED_EXPRESSION_DEFAULT,
        )
        # Validate that the answer can be parsed before storing
        try:
            psu.convert_string_to_sympy(
                a_true,
                variables,
                allow_complex=allow_complex,
                allow_trig_functions=allow_trig,
                custom_functions=custom_functions,
                simplify_expression=simplify_expression,
            )
        except psu.BaseSympyError as exc:
>>>>>>> 17dae10c
            raise ValueError(
                "Correct answer cannot be blank unless 'allow-blank' is true and 'blank-value' is empty."
            )

        data["correct_answers"][name] = a_true

    imaginary_unit = pl.get_string_attrib(
        element, "imaginary-unit-for-display", IMAGINARY_UNIT_FOR_DISPLAY_DEFAULT
    )
    if imaginary_unit not in {"i", "j"}:
        raise ValueError("imaginary-unit-for-display must be either i or j")


def render(element_html: str, data: pl.QuestionData) -> str:
    element = lxml.html.fragment_fromstring(element_html)
    name = pl.get_string_attrib(element, "answers-name")
    label = pl.get_string_attrib(element, "label", LABEL_DEFAULT)
    aria_label = pl.get_string_attrib(element, "aria-label", ARIA_LABEL_DEFAULT)
    suffix = pl.get_string_attrib(element, "suffix", SUFFIX_DEFAULT)
    variables = psu.get_items_list(
        pl.get_string_attrib(element, "variables", VARIABLES_DEFAULT)
    )
    custom_functions = psu.get_items_list(
        pl.get_string_attrib(element, "custom-functions", CUSTOM_FUNCTIONS_DEFAULT)
    )
    display = pl.get_enum_attrib(element, "display", DisplayType, DISPLAY_DEFAULT)
    allow_complex = pl.get_boolean_attrib(
        element, "allow-complex", ALLOW_COMPLEX_DEFAULT
    )
    imaginary_unit = pl.get_string_attrib(
        element, "imaginary-unit-for-display", IMAGINARY_UNIT_FOR_DISPLAY_DEFAULT
    )
    allow_trig = pl.get_boolean_attrib(
        element, "allow-trig-functions", ALLOW_TRIG_FUNCTIONS_DEFAULT
    )
    simplify_expression = pl.get_boolean_attrib(
        element, "display-simplified-expression", DISPLAY_SIMPLIFIED_EXPRESSION_DEFAULT
    )
    display_log_as_ln = pl.get_boolean_attrib(
        element, "display-log-as-ln", DISPLAY_LOG_AS_LN_DEFAULT
    )
    size = pl.get_integer_attrib(element, "size", SIZE_DEFAULT)
    placeholder = pl.get_string_attrib(element, "placeholder", PLACEHOLDER_DEFAULT)
    show_score = pl.get_boolean_attrib(element, "show-score", SHOW_SCORE_DEFAULT)
    show_info = pl.get_boolean_attrib(element, "show-help-text", SHOW_HELP_TEXT_DEFAULT)

    constants_class = psu._Constants()

    operators: list[str] = list(psu.STANDARD_OPERATORS)
    operators.extend(custom_functions)
    operators.extend(constants_class.functions.keys())
    if allow_trig:
        operators.extend(constants_class.trig_functions.keys())

    constants = list(constants_class.variables.keys())

    info_params = {
        "format": True,
        "variables": variables,
        "operators": operators,
        "constants": constants,
        "allow_complex": allow_complex,
    }

    with open(SYMBOLIC_INPUT_MUSTACHE_TEMPLATE_NAME, encoding="utf-8") as f:
        template = f.read()

    info = chevron.render(template, info_params).strip()

    parse_error: str | None = data["format_errors"].get(name)
    missing_input = False
    a_sub_converted = None

    if parse_error is None and name in data["submitted_answers"]:
        a_sub = data["submitted_answers"][name]

        if isinstance(a_sub, str):
<<<<<<< HEAD
            if a_sub.strip() == "":
                a_sub_parsed = ""
            else:
                # this is for backward-compatibility
                a_sub_parsed = psu.convert_string_to_sympy(
                    a_sub,
                    variables,
                    allow_complex=allow_complex,
                    custom_functions=custom_functions,
                    allow_trig_functions=allow_trig,
                ).subs(sympy.I, sympy.Symbol(imaginary_unit))
        else:
            a_sub_parsed = psu.json_to_sympy(
                a_sub, allow_complex=allow_complex, allow_trig_functions=allow_trig
            ).subs(sympy.I, sympy.Symbol(imaginary_unit))
        a_sub_converted = "" if a_sub_parsed == "" else sympy.latex(a_sub_parsed)

=======
            # this is for backward-compatibility
            a_sub_parsed = psu.convert_string_to_sympy(
                a_sub,
                variables,
                allow_complex=allow_complex,
                custom_functions=custom_functions,
                allow_trig_functions=allow_trig,
                simplify_expression=simplify_expression,
            )
        else:
            a_sub_parsed = psu.json_to_sympy(
                a_sub,
                allow_complex=allow_complex,
                allow_trig_functions=allow_trig,
                simplify_expression=simplify_expression,
            )

        if display_log_as_ln:
            a_sub_parsed = a_sub_parsed.replace(sympy.log, sympy.Function("ln"))

        a_sub_converted = sympy.latex(
            a_sub_parsed.subs(sympy.I, sympy.Symbol(imaginary_unit))
        )
>>>>>>> 17dae10c
    elif name not in data["submitted_answers"]:
        missing_input = True
        parse_error = None
    # Use the existing format text in the invalid popup and render it
    elif parse_error is not None:
        parse_error += chevron.render(
            template, {"format_error": True, "format_string": info}
        ).strip()

    # Next, get some attributes we will use in multiple places
    raw_submitted_answer = data["raw_submitted_answers"].get(name)
    score = data["partial_scores"].get(name, {}).get("score")

    if data["panel"] == "question":
        editable = data["editable"]

        html_params = {
            "question": True,
            "name": name,
            "label": label,
            "aria_label": aria_label,
            "suffix": suffix,
            "editable": editable,
            "info": info,
            "placeholder": placeholder,
            "size": size,
            "show_info": show_info,
            "uuid": pl.get_uuid(),
            "allow_complex": allow_complex,
            "raw_submitted_answer": raw_submitted_answer,
            "parse_error": parse_error,
            display.value: True,
        }

        if show_score and score is not None:
            score_type, score_value = pl.determine_score_params(score)
            html_params[score_type] = score_value

        return chevron.render(template, html_params).strip()

    elif data["panel"] == "submission":
        html_params = {
            "submission": True,
            "label": label,
            "suffix": suffix,
            "parse_error": parse_error,
            "uuid": pl.get_uuid(),
            "a_sub": a_sub_converted,
            "raw_submitted_answer": raw_submitted_answer,
            display.value: True,
            "error": parse_error or missing_input,
            "missing_input": missing_input,
        }

        if show_score and score is not None:
            score_type, score_value = pl.determine_score_params(score)
            html_params[score_type] = score_value

        return chevron.render(template, html_params).strip()

    elif data["panel"] == "answer":
        a_tru = data["correct_answers"].get(name)
        if a_tru is None:
            return ""

        elif isinstance(a_tru, str):
<<<<<<< HEAD
            # blank case
            if a_tru != "":
                # this is so instructors can specify the true answer simply as a string
                a_tru = psu.convert_string_to_sympy(
                    a_tru,
                    variables,
                    allow_complex=allow_complex,
                    allow_trig_functions=allow_trig,
                    custom_functions=custom_functions,
                ).subs(sympy.I, sympy.Symbol(imaginary_unit))
        else:
            a_tru = psu.json_to_sympy(
                a_tru, allow_complex=allow_complex, allow_trig_functions=allow_trig
            ).subs(sympy.I, sympy.Symbol(imaginary_unit))
=======
            # this is so instructors can specify the true answer simply as a string
            a_tru = psu.convert_string_to_sympy(
                a_tru,
                variables,
                allow_complex=allow_complex,
                allow_trig_functions=allow_trig,
                custom_functions=custom_functions,
                simplify_expression=simplify_expression,
            )
        else:
            a_tru = psu.json_to_sympy(
                a_tru,
                allow_complex=allow_complex,
                allow_trig_functions=allow_trig,
                simplify_expression=simplify_expression,
            )

        a_tru = a_tru.subs(sympy.I, sympy.Symbol(imaginary_unit))
        if display_log_as_ln:
            a_tru = a_tru.replace(sympy.log, sympy.Function("ln"))

>>>>>>> 17dae10c
        html_params = {
            "answer": True,
            "label": label,
            "suffix": suffix,
            "a_tru": sympy.latex(a_tru),
        }
        return chevron.render(template, html_params).strip()

    assert_never(data["panel"])


def parse(element_html: str, data: pl.QuestionData) -> None:
    element = lxml.html.fragment_fromstring(element_html)
    name = pl.get_string_attrib(element, "answers-name")
    variables = psu.get_items_list(
        pl.get_string_attrib(element, "variables", VARIABLES_DEFAULT)
    )
    custom_functions = psu.get_items_list(
        pl.get_string_attrib(element, "custom-functions", CUSTOM_FUNCTIONS_DEFAULT)
    )
    allow_complex = pl.get_boolean_attrib(
        element, "allow-complex", ALLOW_COMPLEX_DEFAULT
    )
    imaginary_unit = pl.get_string_attrib(
        element, "imaginary-unit-for-display", IMAGINARY_UNIT_FOR_DISPLAY_DEFAULT
    )
    allow_trig = pl.get_boolean_attrib(
        element, "allow-trig-functions", ALLOW_TRIG_FUNCTIONS_DEFAULT
    )
    simplify_expression = pl.get_boolean_attrib(
        element, "display-simplified-expression", DISPLAY_SIMPLIFIED_EXPRESSION_DEFAULT
    )
    allow_blank = pl.get_boolean_attrib(element, "allow-blank", ALLOW_BLANK_DEFAULT)
    blank_value = pl.get_string_attrib(element, "blank-value", str(BLANK_VALUE_DEFAULT))

    # Get submitted answer or return parse_error if it does not exist
    a_sub = data["submitted_answers"].get(name, None)
    if a_sub is None:
        data["format_errors"][name] = "No submitted answer."
        data["submitted_answers"][name] = None
        return

    if a_sub.strip() == "":
        if allow_blank:
            a_sub = blank_value
            if a_sub.strip() == "":  # Handle blank case
                data["submitted_answers"][name] = ""
                return
        else:
            data["format_errors"][name] = "No submitted answer."
            data["submitted_answers"][name] = None
            return
    error_msg = psu.validate_string_as_sympy(
        a_sub,
        variables,
        allow_complex=allow_complex,
        allow_trig_functions=allow_trig,
        imaginary_unit=imaginary_unit,
        custom_functions=custom_functions,
    )

    if error_msg is not None:
        data["format_errors"][name] = error_msg
        data["submitted_answers"][name] = None
        return

    # Retrieve variable assumptions encoded in correct answer
    assumptions_dict = None
    a_tru = data["correct_answers"].get(name, {})
    if isinstance(a_tru, dict):
        assumptions_dict = a_tru.get("_assumptions")

    a_sub_parsed = psu.convert_string_to_sympy(
        a_sub,
        variables,
        allow_hidden=True,
        allow_complex=allow_complex,
        allow_trig_functions=allow_trig,
        assumptions=assumptions_dict,
        custom_functions=custom_functions,
        simplify_expression=simplify_expression,
    )

    # Make sure we can parse the json again
    try:
        a_sub_json = psu.sympy_to_json(a_sub_parsed, allow_complex=allow_complex)

        # Convert safely to sympy
        psu.json_to_sympy(
            a_sub_json,
            allow_complex=allow_complex,
            simplify_expression=simplify_expression,
        )

        # Finally, store the result
        data["submitted_answers"][name] = a_sub_json
    except Exception:
        data["format_errors"][name] = (
            f"Your answer was simplified to this, which contains an invalid expression: $${sympy.latex(a_sub_parsed)}$$"
        )
        data["submitted_answers"][name] = None


def grade(element_html: str, data: pl.QuestionData) -> None:
    element = lxml.html.fragment_fromstring(element_html)
    name = pl.get_string_attrib(element, "answers-name")
    variables = psu.get_items_list(
        pl.get_string_attrib(element, "variables", VARIABLES_DEFAULT)
    )
    custom_functions = psu.get_items_list(
        pl.get_string_attrib(element, "custom-functions", CUSTOM_FUNCTIONS_DEFAULT)
    )
    allow_complex = pl.get_boolean_attrib(
        element, "allow-complex", ALLOW_COMPLEX_DEFAULT
    )
    allow_trig = pl.get_boolean_attrib(
        element, "allow-trig-functions", ALLOW_TRIG_FUNCTIONS_DEFAULT
    )
    weight = pl.get_integer_attrib(element, "weight", WEIGHT_DEFAULT)

    # Get true answer (if it does not exist, create no grade - leave it
    # up to the question code)
    a_tru = data["correct_answers"].get(name, None)
    if a_tru is None:
        return

    def grade_function(a_sub: str | psu.SympyJson) -> tuple[bool, None]:
        # Special case: submitted answer or correct answer is the empty string
        if str(a_tru) == "":
            if str(a_sub) == "":
                return True, None
            else:
                return False, None
        elif str(a_sub) == "":
            return False, None

        # Parse true answer
        if isinstance(a_tru, str):
            # this is so instructors can specify the true answer simply as a string
            a_tru_sympy = psu.convert_string_to_sympy(
                a_tru,
                variables,
                allow_complex=allow_complex,
                allow_trig_functions=allow_trig,
                custom_functions=custom_functions,
            )
        else:
            a_tru_sympy = psu.json_to_sympy(a_tru, allow_complex=allow_complex)

        # Parse submitted answer
        if isinstance(a_sub, str):
            # this is for backward-compatibility
            a_sub_sympy = psu.convert_string_to_sympy(
                a_sub,
                variables,
                allow_complex=allow_complex,
                allow_trig_functions=allow_trig,
                custom_functions=custom_functions,
                assumptions=a_tru_sympy.assumptions0,
            )
        else:
            a_sub_sympy = psu.json_to_sympy(
                a_sub, allow_complex=allow_complex, allow_trig_functions=allow_trig
            )

        return a_tru_sympy.equals(a_sub_sympy) is True, None

    pl.grade_answer_parameterized(data, name, grade_function, weight=weight)


def test(element_html: str, data: pl.ElementTestData) -> None:
    element = lxml.html.fragment_fromstring(element_html)
    name = pl.get_string_attrib(element, "answers-name")
    variables = psu.get_items_list(
        pl.get_string_attrib(element, "variables", VARIABLES_DEFAULT)
    )
    custom_functions = psu.get_items_list(
        pl.get_string_attrib(element, "custom-functions", CUSTOM_FUNCTIONS_DEFAULT)
    )
    allow_complex = pl.get_boolean_attrib(
        element, "allow-complex", ALLOW_COMPLEX_DEFAULT
    )
    weight = pl.get_integer_attrib(element, "weight", WEIGHT_DEFAULT)
    imaginary_unit = pl.get_string_attrib(
        element, "imaginary-unit-for-display", IMAGINARY_UNIT_FOR_DISPLAY_DEFAULT
    )
    allow_trig = pl.get_boolean_attrib(
        element, "allow-trig-functions", ALLOW_TRIG_FUNCTIONS_DEFAULT
    )

    result = data["test_type"]
    a_tru_str = ""

    if result in ["correct", "incorrect"]:
        if name not in data["correct_answers"]:
            # This element cannot test itself. Defer the generation of test inputs to server.py
            return

        # Get raw correct answer
        a_tru = data["correct_answers"][name]

        # Parse correct answer based on type
        if isinstance(a_tru, str):
            if a_tru.strip() == "":
                a_tru = ""
            else:
                a_tru = psu.convert_string_to_sympy(
                    a_tru,
                    variables,
                    allow_complex=allow_complex,
                    allow_trig_functions=allow_trig,
                    custom_functions=custom_functions,
                )
        else:
            a_tru = psu.json_to_sympy(
                a_tru, allow_complex=allow_complex, allow_trig_functions=allow_trig
            )

        if a_tru != "":
            # Substitute in imaginary unit symbol
            a_tru_str = str(a_tru.subs(sympy.I, sympy.Symbol(imaginary_unit)))

    if result == "correct":
        if a_tru_str == "":
            data["raw_submitted_answers"][name] = ""
        else:
            correct_answers = [
                a_tru_str,
                f"{a_tru_str} + 0",
            ]
            if allow_complex:
                correct_answers.append(f"2j + {a_tru_str} - 3j + j")
            if allow_trig:
                correct_answers.append(f"cos(0) * ( {a_tru_str} )")

            data["raw_submitted_answers"][name] = random.choice(correct_answers)
        data["partial_scores"][name] = {"score": 1, "weight": weight}

    elif result == "incorrect":
        if a_tru_str == "":
            data["raw_submitted_answers"][name] = f"{random.randint(1, 100):d}"
        else:
            data["raw_submitted_answers"][name] = (
                f"{a_tru_str} + {random.randint(1, 100):d}"
            )
        data["partial_scores"][name] = {"score": 0, "weight": weight}

    elif result == "invalid":
        invalid_answers = [
            "n + 1.234",
            "x + (1+2j)",
            "1 and 0",
            "aatan(n)",
            "x + y",
            "x +* 1",
            "x + 1\\n",
            "x # some text",
        ]
        if not allow_complex:
            invalid_answers.append("3j")
        if not allow_trig:
            invalid_answers.append("cos(2)")

        # TODO add back detailed format errors if this gets checked in the future
        data["raw_submitted_answers"][name] = random.choice(invalid_answers)
        data["format_errors"][name] = ""
    else:
        assert_never(result)<|MERGE_RESOLUTION|>--- conflicted
+++ resolved
@@ -80,10 +80,14 @@
         allow_trig = pl.get_boolean_attrib(
             element, "allow-trig-functions", ALLOW_TRIG_FUNCTIONS_DEFAULT
         )
-<<<<<<< HEAD
         allow_blank = pl.get_boolean_attrib(element, "allow-blank", ALLOW_BLANK_DEFAULT)
         blank_value = pl.get_string_attrib(
             element, "blank-value", str(BLANK_VALUE_DEFAULT)
+        )
+        simplify_expression = pl.get_boolean_attrib(
+            element,
+            "display-simplified-expression",
+            DISPLAY_SIMPLIFIED_EXPRESSION_DEFAULT,
         )
         # Validate that the answer can be parsed before storing
         if a_true.strip() != "":
@@ -94,6 +98,7 @@
                     allow_complex=allow_complex,
                     allow_trig_functions=allow_trig,
                     custom_functions=custom_functions,
+                    simplify_expression=simplify_expression,
                 )
             except psu.BaseSympyError as exc:
                 raise ValueError(
@@ -102,24 +107,6 @@
         elif allow_blank and blank_value == "":
             a_true = ""
         else:
-=======
-        simplify_expression = pl.get_boolean_attrib(
-            element,
-            "display-simplified-expression",
-            DISPLAY_SIMPLIFIED_EXPRESSION_DEFAULT,
-        )
-        # Validate that the answer can be parsed before storing
-        try:
-            psu.convert_string_to_sympy(
-                a_true,
-                variables,
-                allow_complex=allow_complex,
-                allow_trig_functions=allow_trig,
-                custom_functions=custom_functions,
-                simplify_expression=simplify_expression,
-            )
-        except psu.BaseSympyError as exc:
->>>>>>> 17dae10c
             raise ValueError(
                 "Correct answer cannot be blank unless 'allow-blank' is true and 'blank-value' is empty."
             )
@@ -197,7 +184,6 @@
         a_sub = data["submitted_answers"][name]
 
         if isinstance(a_sub, str):
-<<<<<<< HEAD
             if a_sub.strip() == "":
                 a_sub_parsed = ""
             else:
@@ -208,38 +194,16 @@
                     allow_complex=allow_complex,
                     custom_functions=custom_functions,
                     allow_trig_functions=allow_trig,
+                    simplify_expression=simplify_expression,
                 ).subs(sympy.I, sympy.Symbol(imaginary_unit))
         else:
             a_sub_parsed = psu.json_to_sympy(
-                a_sub, allow_complex=allow_complex, allow_trig_functions=allow_trig
+                a_sub, allow_complex=allow_complex, allow_trig_functions=allow_trig, simplify_expression=simplify_expression,
             ).subs(sympy.I, sympy.Symbol(imaginary_unit))
+
+        if display_log_as_ln and a_sub_parsed != "":
+            a_sub_parsed = a_sub_parsed.replace(sympy.log, sympy.Function("ln"))
         a_sub_converted = "" if a_sub_parsed == "" else sympy.latex(a_sub_parsed)
-
-=======
-            # this is for backward-compatibility
-            a_sub_parsed = psu.convert_string_to_sympy(
-                a_sub,
-                variables,
-                allow_complex=allow_complex,
-                custom_functions=custom_functions,
-                allow_trig_functions=allow_trig,
-                simplify_expression=simplify_expression,
-            )
-        else:
-            a_sub_parsed = psu.json_to_sympy(
-                a_sub,
-                allow_complex=allow_complex,
-                allow_trig_functions=allow_trig,
-                simplify_expression=simplify_expression,
-            )
-
-        if display_log_as_ln:
-            a_sub_parsed = a_sub_parsed.replace(sympy.log, sympy.Function("ln"))
-
-        a_sub_converted = sympy.latex(
-            a_sub_parsed.subs(sympy.I, sympy.Symbol(imaginary_unit))
-        )
->>>>>>> 17dae10c
     elif name not in data["submitted_answers"]:
         missing_input = True
         parse_error = None
@@ -306,7 +270,6 @@
             return ""
 
         elif isinstance(a_tru, str):
-<<<<<<< HEAD
             # blank case
             if a_tru != "":
                 # this is so instructors can specify the true answer simply as a string
@@ -316,34 +279,16 @@
                     allow_complex=allow_complex,
                     allow_trig_functions=allow_trig,
                     custom_functions=custom_functions,
+                    simplify_expression=simplify_expression,
                 ).subs(sympy.I, sympy.Symbol(imaginary_unit))
         else:
             a_tru = psu.json_to_sympy(
-                a_tru, allow_complex=allow_complex, allow_trig_functions=allow_trig
+                a_tru, allow_complex=allow_complex, allow_trig_functions=allow_trig, simplify_expression=simplify_expression,
             ).subs(sympy.I, sympy.Symbol(imaginary_unit))
-=======
-            # this is so instructors can specify the true answer simply as a string
-            a_tru = psu.convert_string_to_sympy(
-                a_tru,
-                variables,
-                allow_complex=allow_complex,
-                allow_trig_functions=allow_trig,
-                custom_functions=custom_functions,
-                simplify_expression=simplify_expression,
-            )
-        else:
-            a_tru = psu.json_to_sympy(
-                a_tru,
-                allow_complex=allow_complex,
-                allow_trig_functions=allow_trig,
-                simplify_expression=simplify_expression,
-            )
-
-        a_tru = a_tru.subs(sympy.I, sympy.Symbol(imaginary_unit))
-        if display_log_as_ln:
+
+        if display_log_as_ln and a_tru != "":
             a_tru = a_tru.replace(sympy.log, sympy.Function("ln"))
 
->>>>>>> 17dae10c
         html_params = {
             "answer": True,
             "label": label,
