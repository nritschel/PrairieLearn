--- conflicted
+++ resolved
@@ -138,20 +138,9 @@
                             (item) =>
                               item.always_show_to_students ||
                               submission.rubric_grading?.rubric_items?.[item.id]?.score,
-<<<<<<< HEAD
                           ),
                           submission.rubric_grading?.rubric_items,
                         )}
-=======
-                          )
-                          .map((item) =>
-                            RubricItem({
-                              item,
-                              item_grading:
-                                submission.rubric_grading?.rubric_items?.[item.id] ?? null,
-                            }),
-                          )}
->>>>>>> 03116113
                         ${submission.rubric_grading?.adjust_points
                           ? html`
                               <div class="mb-2">
@@ -363,7 +352,7 @@
         `;
       }
     } else if (!submission.gradable) {
-      // If an error ocurred during grading, there will be a `graded_at` timestamp but the submission will be marked ungradable.
+      // If an error occurred during grading, there will be a `graded_at` timestamp but the submission will be marked ungradable.
       autoGradingBadge = html`
         <span class="badge text-bg-danger">${autoStatusPrefix} invalid, not gradable</span>
       `;
@@ -510,7 +499,6 @@
   });
 }
 
-<<<<<<< HEAD
 function RubricItemsWithIndent(
   rubric_items: RubricData['rubric_items'][0][] | null | undefined,
   rubric_items_grading: Record<string, RubricGradingItem> | null | undefined,
@@ -539,7 +527,11 @@
 ) {
   return rubric_items_by_parent[current_parent].map((item) => {
     const isLeafNode = !(item.id in rubric_items_by_parent);
-    const itemRendered = RubricItem(item, isLeafNode, rubric_items_grading?.[item.id]);
+    const itemRendered = RubricItem({
+      item,
+      item_grading: rubric_items_grading?.[item.id],
+      is_leaf_node: isLeafNode,
+    });
     const childrenRendered = isLeafNode
       ? ''
       : RubricItemsWithIndentRecursive(item.id, rubric_items_by_parent, rubric_items_grading);
@@ -550,11 +542,15 @@
   });
 }
 
-function RubricItem(
-  item: RubricData['rubric_items'][0],
-  is_leaf_node: boolean,
-  item_grading: RubricGradingItem | undefined | null,
-) {
+function RubricItem({
+  item,
+  item_grading,
+  is_leaf_node,
+}: {
+  item: RubricData['rubric_items'][0];
+  item_grading: RubricGradingItem | undefined | null;
+  is_leaf_node: boolean;
+}) {
   return html`
     <div role="treeitem">
       <label class="w-100" data-testid="rubric-item-container-${item.id}">
@@ -565,23 +561,6 @@
                 [${(item.points >= 0 ? '+' : '') + item.points}]
               </strong>`
             : ''}
-=======
-function RubricItem({
-  item,
-  item_grading,
-}: {
-  item: RubricData['rubric_items'][0];
-  item_grading: RubricGradingItem | undefined | null;
-}) {
-  return html`
-    <div>
-      <label class="w-100" data-testid="rubric-item-container-${item.id}">
-        <input type="checkbox" disabled ${item_grading?.score ? 'checked' : ''} />
-        <span class="text-${item.points >= 0 ? 'success' : 'danger'}">
-          <strong data-testid="rubric-item-points">
-            [${(item.points >= 0 ? '+' : '') + item.points}]
-          </strong>
->>>>>>> 03116113
         </span>
         <span class="d-inline-block" data-testid="rubric-item-description">
           ${unsafeHtml(item.description_rendered ?? '')}
@@ -590,22 +569,14 @@
           ? html`
               <button
                 type="button"
-<<<<<<< HEAD
-                class="btn btn-xs text-info"
-=======
                 class="btn btn-xs btn-ghost"
->>>>>>> 03116113
                 data-bs-toggle="popover"
                 data-bs-content="${item.explanation_rendered}"
                 data-bs-html="true"
                 data-testid="rubric-item-explanation"
               >
                 <i class="fas fa-circle-info"></i>
-<<<<<<< HEAD
                 <span class="sr-only">Details</span>
-=======
-                <span class="visually-hidden">Details</span>
->>>>>>> 03116113
               </button>
             `
           : ''}
