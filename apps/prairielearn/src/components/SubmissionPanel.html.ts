--- conflicted
+++ resolved
@@ -6,11 +6,8 @@
 import { config } from '../lib/config.js';
 import {
   GradingJobSchema,
-<<<<<<< HEAD
   GradingJobStatusSchema,
   RubricGradingItem,
-=======
->>>>>>> e3eafc75
   SubmissionSchema,
   type AssessmentQuestion,
   type GradingJob,
