import * as url from 'node:url';

import { differenceInMilliseconds } from 'date-fns';
import { z } from 'zod';

<<<<<<< HEAD
import { HtmlValue, html, unsafeHtml, joinHtml } from '@prairielearn/html';

import { config } from '../lib/config.js';
import {
  GradingJobSchema,
  RubricGradingItem,
  SubmissionSchema,
=======
import { type HtmlValue, html, unsafeHtml } from '@prairielearn/html';

import { config } from '../lib/config.js';
import {
>>>>>>> 5cd98f80
  type AssessmentQuestion,
  type GradingJob,
  GradingJobSchema,
  type InstanceQuestion,
  type Question,
  SubmissionSchema,
} from '../lib/db-types.js';
import type { RubricData, RubricGradingData } from '../lib/manualGrading.js';
import { gradingJobStatus } from '../models/grading-job.js';

import { AiGradingHtmlPreview } from './AiGradingHtmlPreview.html.js';
import { Modal } from './Modal.html.js';
import type { QuestionContext, QuestionRenderContext } from './QuestionContainer.types.js';

const detailedSubmissionColumns = {
  feedback: true,
  format_errors: true,
  params: true,
  partial_scores: true,
  raw_submitted_answer: true,
  submitted_answer: true,
  true_answer: true,
} as const;

export const SubmissionBasicSchema = SubmissionSchema.omit(detailedSubmissionColumns).extend({
  grading_job: GradingJobSchema.nullable(),
  formatted_date: z.string().nullable(),
  user_uid: z.string().nullable(),
});

export const SubmissionDetailedSchema = SubmissionSchema.pick(detailedSubmissionColumns);

export type SubmissionForRender = z.infer<typeof SubmissionBasicSchema> &
  Partial<z.infer<typeof SubmissionDetailedSchema>> & {
    feedback_manual_html?: string;
    submission_number: number;
    rubric_grading?: RubricGradingData | null;
  };

export function SubmissionPanel({
  questionContext,
  questionRenderContext,
  question,
  assessment_question,
  instance_question,
  variant_id,
  course_instance_id,
  submission,
  submissionHtml,
  submissionCount,
  rubric_data,
  urlPrefix,
  expanded,
  renderSubmissionSearchParams,
}: {
  questionContext: QuestionContext;
  questionRenderContext?: QuestionRenderContext;
  question: Question;
  assessment_question?: AssessmentQuestion | null;
  instance_question?: InstanceQuestion | null;
  variant_id: string;
  course_instance_id?: string | null;
  submission: SubmissionForRender;
  submissionHtml?: string | null;
  submissionCount: number;
  rubric_data?: RubricData | null;
  urlPrefix: string;
  expanded?: boolean;
  renderSubmissionSearchParams?: URLSearchParams;
}) {
  const isLatestSubmission = submission.submission_number === submissionCount;
  expanded = expanded || isLatestSubmission;

  const renderUrlPrefix =
    questionContext === 'instructor' || questionContext === 'public'
      ? `${urlPrefix}/question/${question.id}/preview`
      : questionContext === 'manual_grading'
        ? `${urlPrefix}/assessment/${assessment_question?.assessment_id}/manual_grading/instance_question/${instance_question?.id}`
        : `${urlPrefix}/instance_question/${instance_question?.id}`;
  const renderUrl = url.format({
    pathname: `${renderUrlPrefix}/variant/${variant_id}/submission/${submission.id}`,
    search: renderSubmissionSearchParams?.toString(),
  });

  return html`
    <div
      data-testid="submission-with-feedback"
      data-grading-job-status="${gradingJobStatus(submission.grading_job)}"
      data-grading-job-id="${submission.grading_job?.id}"
      id="submission-${submission.id}"
    >
      ${submission.feedback?.manual || submission.rubric_grading
        ? html`
            <div class="card mb-4 grading-block border-info">
              <div
                class="card-header bg-info text-white d-flex align-items-center submission-header ${!expanded
                  ? ' collapsed'
                  : ''}"
              >
                <div class="me-auto">
                  Feedback from the Course Staff
                  ${submissionCount > 1
                    ? `(for submitted answer ${submission.submission_number})`
                    : ''}
                </div>
                <button
                  type="button"
                  class="expand-icon-container btn btn-outline-light btn-sm ${!expanded
                    ? 'collapsed'
                    : ''}"
                  data-bs-toggle="collapse"
                  data-bs-target="#submission-feedback-${submission.id}-body"
                  aria-expanded="${expanded ? 'true' : 'false'}"
                  aria-controls="submission-feedback-${submission.id}-body"
                >
                  <i class="fa fa-angle-up fa-fw ms-1 expand-icon"></i>
                </button>
              </div>
              <div
                class="collapse ${expanded ? 'show' : ''}"
                id="submission-feedback-${submission.id}-body"
              >
                <div class="card-body">
                  ${submission.rubric_grading
                    ? html`
                        ${RubricItemsWithIndent(
                          rubric_data?.rubric_items.filter(
                            (item) =>
                              item.always_show_to_students ||
                              submission.rubric_grading?.rubric_items?.[item.id]?.score,
<<<<<<< HEAD
                          ),
                          submission.rubric_grading?.rubric_items,
                        )}
=======
                          )
                          .map(
                            (item) => html`
                              <div>
                                <label class="w-100" data-testid="rubric-item-container-${item.id}">
                                  <input
                                    type="checkbox"
                                    disabled
                                    ${submission.rubric_grading?.rubric_items?.[item.id]?.score
                                      ? 'checked'
                                      : ''}
                                  />
                                  <span class="text-${item.points >= 0 ? 'success' : 'danger'}">
                                    <strong data-testid="rubric-item-points">
                                      [${(item.points >= 0 ? '+' : '') + item.points}]
                                    </strong>
                                  </span>
                                  <span
                                    class="d-inline-block"
                                    data-testid="rubric-item-description"
                                  >
                                    ${unsafeHtml(item.description_rendered ?? '')}
                                  </span>
                                  ${item.explanation
                                    ? html`
                                        <button
                                          type="button"
                                          class="btn btn-xs btn-ghost"
                                          data-bs-toggle="popover"
                                          data-bs-content="${item.explanation_rendered}"
                                          data-bs-html="true"
                                          data-testid="rubric-item-explanation"
                                        >
                                          <i class="fas fa-circle-info"></i>
                                          <span class="visually-hidden">Details</span>
                                        </button>
                                      `
                                    : ''}
                                </label>
                              </div>
                            `,
                          )}
>>>>>>> 5cd98f80
                        ${submission.rubric_grading?.adjust_points
                          ? html`
                              <div class="mb-2">
                                <span class="text-muted"> Manual grading adjustment: </span>
                                <span
                                  class="text-${submission.rubric_grading?.adjust_points >= 0
                                    ? 'success'
                                    : 'danger'}"
                                >
                                  <strong data-testid="rubric-adjust-points">
                                    [${(submission.rubric_grading?.adjust_points >= 0 ? '+' : '') +
                                    submission.rubric_grading?.adjust_points}]
                                  </strong>
                                </span>
                              </div>
                            `
                          : ''}
                      `
                    : ''}
                  ${submission.feedback?.manual
                    ? html`
                        <div data-testid="feedback-body">
                          ${unsafeHtml(submission.feedback_manual_html ?? '')}
                        </div>
                      `
                    : ''}
                </div>
              </div>
            </div>
          `
        : ''}

      <div class="card mb-4" data-testid="submission-block">
        <div class="card-header bg-light text-dark d-flex align-items-center submission-header">
          <div class="me-2">
            <div>
              <span class="me-2 d-flex align-items-center">
                <h2 class="h6 fw-normal mb-0">
                  Submitted answer ${submissionCount > 1 ? submission.submission_number : ''}
                </h2>
              </span>
            </div>
            <span class="small">
              ${!submission.user_uid
                ? `Submitted at ${submission.formatted_date} `
                : `${submission.user_uid} submitted at ${submission.formatted_date}`}
            </span>
          </div>
          <div class="me-auto" data-testid="submission-status">
            ${SubmissionStatusBadge({
              submission,
              question,
              isLatestSubmission,
              assessment_question,
              instance_question,
            })}
          </div>
          <div class="btn-group">
            <button
              type="button"
              class="btn btn-outline-dark btn-sm ms-2"
              data-submission-id="${submission.id}"
              data-bs-toggle="modal"
              data-bs-target="#submissionInfoModal-${submission.id}"
              aria-label="Submission info"
            >
              <i class="fa fa-info-circle fa-fw"></i>
            </button>
            <button
              type="button"
              class="expand-icon-container btn btn-outline-dark btn-sm text-nowrap ${!expanded
                ? 'collapsed'
                : ''}"
              data-bs-toggle="collapse"
              data-bs-target="#submission-${submission.id}-body"
              aria-expanded="${expanded ? 'true' : 'false'}"
              aria-controls="submission-${submission.id}-body"
            >
              <i class="fa fa-angle-up fa-fw ms-1 expand-icon"></i>
            </button>
          </div>
        </div>

        <div
          class="collapse js-submission-body ${expanded ? 'show' : ''} ${submissionHtml == null &&
          question.type === 'Freeform'
            ? 'render-pending'
            : ''}"
          data-submission-id="${submission.id}"
          id="submission-${submission.id}-body"
          ${question.type === 'Freeform' ? html`data-dynamic-render-url="${renderUrl}" ` : ''}
        >
          <div class="card-body submission-body">
            ${submissionHtml == null
              ? html`
                  <div class="spinner-border" role="status">
                    <span class="visually-hidden">Loading...</span>
                  </div>
                `
              : questionRenderContext === 'ai_grading'
                ? AiGradingHtmlPreview(submissionHtml)
                : unsafeHtml(submissionHtml)}
          </div>
        </div>

        ${SubmissionInfoModal({
          urlPrefix,
          submission,
          question,
          course_instance_id,
        })}
      </div>
    </div>
  `;
}

function SubmissionStatusBadge({
  submission,
  question,
  isLatestSubmission,
  assessment_question,
  instance_question,
}: {
  submission: SubmissionForRender;
  question: Question;
  isLatestSubmission: boolean;
  assessment_question?: AssessmentQuestion | null;
  instance_question?: InstanceQuestion | null;
}) {
  let manualGradingBadge: HtmlValue = null;
  let autoGradingBadge: HtmlValue = null;

  if (
    assessment_question && instance_question
      ? assessment_question.max_manual_points ||
        instance_question.manual_points ||
        instance_question.requires_manual_grading
      : question.grading_method === 'Manual'
  ) {
    // The manual grading status only applies to the latest submission
    if (isLatestSubmission) {
      if (!instance_question || instance_question.requires_manual_grading) {
        if (!submission.gradable && !assessment_question?.max_auto_points) {
          manualGradingBadge = html`
            <span class="badge text-bg-danger">invalid, not gradable</span><br />
          `;
        } else {
          manualGradingBadge = html`
            <span class="badge text-bg-secondary">manual grading: waiting for grading</span><br />
          `;
        }
      } else {
        const manualPoints = instance_question.manual_points ?? 0;
        const manual_percentage = assessment_question?.max_points
          ? Math.floor(
              (manualPoints * 100) /
                (assessment_question.max_manual_points || assessment_question.max_points),
            ) + '%'
          : (manualPoints > 0 ? '+' : '') +
            manualPoints +
            (Math.abs(manualPoints) > 1 ? ' pts' : ' pt');
        const badgeType =
          manualPoints <= 0
            ? 'badge-danger'
            : manualPoints >= (assessment_question?.max_manual_points ?? 0)
              ? 'badge-success'
              : 'badge-warning';
        manualGradingBadge = html`
          <span class="badge ${badgeType}">manual grading: ${manual_percentage}</span><br />
        `;
      }
    }
  }

  const autoStatusPrefix = manualGradingBadge ? 'auto-grading: ' : '';

  if (
    assessment_question
      ? assessment_question.max_auto_points || !assessment_question.max_manual_points
      : question.grading_method !== 'Manual'
  ) {
    if (submission.graded_at == null) {
      if (submission.grading_requested_at == null) {
        if (submission.gradable) {
          autoGradingBadge = html`
            <span class="badge text-bg-info">${autoStatusPrefix} saved, not graded</span>
          `;
        } else {
          autoGradingBadge = html`
            <span class="badge text-bg-danger">${autoStatusPrefix} invalid, not gradable</span>
          `;
        }
      } else if (question.grading_method === 'External') {
        if (submission.gradable) {
          autoGradingBadge = html`
            <span class="badge text-bg-secondary">
              ${autoStatusPrefix}
              <span id="grading-status-${submission.id}"></span>
            </span>
          `;
        } else {
          autoGradingBadge = html`
            <span class="badge text-bg-danger">${autoStatusPrefix} invalid, not gradable</span>
          `;
        }
      } else {
        autoGradingBadge = html`
          <span class="badge text-bg-secondary">${autoStatusPrefix} waiting for grading</span>
        `;
      }
    } else if (!submission.gradable) {
      // If an error ocurred during grading, there will be a `graded_at` timestamp but the submission will be marked ungradable.
      autoGradingBadge = html`
        <span class="badge text-bg-danger">${autoStatusPrefix} invalid, not gradable</span>
      `;
    } else if (submission.score === 1) {
      if (submission.v2_score != null && submission.v2_score < 1) {
        autoGradingBadge = html`
          <span class="badge text-bg-success">
            ${autoStatusPrefix} 100% (rounded up from ${Math.floor(submission.v2_score * 100)}%)
          </span>
        `;
      } else {
        autoGradingBadge = html`
          <span class="badge text-bg-success">${autoStatusPrefix} 100%</span>
        `;
      }
    } else if (submission.score != null && submission.score > 0) {
      autoGradingBadge = html`
        <span class="badge text-bg-warning">
          ${autoStatusPrefix} ${Math.floor(submission.score * 100)}%
        </span>
      `;
    } else if (submission.v2_score != null && submission.v2_score >= 0.01) {
      autoGradingBadge = html`
        <span class="badge text-bg-danger">
          ${autoStatusPrefix} 0% (rounded down from ${Math.floor(submission.v2_score * 100)}%)
        </span>
      `;
    } else {
      autoGradingBadge = html`<span class="badge text-bg-danger">${autoStatusPrefix} 0%</span>`;
    }
  }

  return html`${manualGradingBadge} ${autoGradingBadge}`;
}

function SubmissionInfoModal({
  urlPrefix,
  submission,
  question,
  course_instance_id,
}: {
  urlPrefix: string;
  submission: SubmissionForRender;
  question: Question;
  course_instance_id?: string | null;
}) {
  const gradingJobStats = buildGradingJobStats(submission.grading_job);
  return Modal({
    id: `submissionInfoModal-${submission.id}`,
    title: 'Submission info',
    body: !gradingJobStats
      ? html`<p>This submission has not been graded.</p>`
      : html`
          <table
            class="table table-sm table-borderless two-column-description mb-0"
            aria-label="Submission info"
          >
            <tbody>
              <tr>
                <th>Submission time</th>
                <td>${submission.formatted_date}</td>
              </tr>
              ${question.grading_method === 'External'
                ? html`
                    <tr>
                      <th><span class="text-dark me-2">&bull;</span>Submit duration</th>
                      <td>${gradingJobStats.submitDuration}</td>
                    </tr>
                    <tr>
                      <th><span class="text-warning me-2">&bull;</span>Queue duration</th>
                      <td>${gradingJobStats.queueDuration}</td>
                    </tr>
                    <tr>
                      <th><span class="text-primary me-2">&bull;</span>Prepare duration</th>
                      <td>${gradingJobStats.prepareDuration}</td>
                    </tr>
                    <tr>
                      <th><span class="text-success me-2">&bull;</span>Run duration</th>
                      <td>${gradingJobStats.runDuration}</td>
                    </tr>
                    <tr>
                      <th><span class="text-danger me-2">&bull;</span>Report duration</th>
                      <td>${gradingJobStats.reportDuration}</td>
                    </tr>
                    <tr>
                      <th>Total duration</th>
                      <td>${gradingJobStats.totalDuration}</td>
                    </tr>
                  `
                : ''}
            </tbody>
          </table>
          ${question.grading_method === 'External'
            ? html`
                <div class="d-flex mt-2 mb-2">
                  <span
                    style="display: inline-block; width: ${gradingJobStats
                      .phases[0]}%; height: 10px;"
                    class="bg-dark m-0"
                  ></span>
                  <span
                    style="display: inline-block; width: ${gradingJobStats
                      .phases[1]}%; height: 10px;"
                    class="bg-warning m-0"
                  ></span>
                  <span
                    style="display: inline-block; width: ${gradingJobStats
                      .phases[2]}%; height: 10px;"
                    class="bg-primary m-0"
                  ></span>
                  <span
                    style="display: inline-block; width: ${gradingJobStats
                      .phases[3]}%; height: 10px;"
                    class="bg-success m-0"
                  ></span>
                  <span
                    style="display: inline-block; width: ${gradingJobStats
                      .phases[4]}%; height: 10px;"
                    class="bg-danger m-0"
                  ></span>
                </div>
                ${course_instance_id != null
                  ? html`
                      <a
                        class="btn btn-primary mt-2"
                        href="${config.urlPrefix}/course_instance/${course_instance_id}/instructor/grading_job/${submission
                          .grading_job?.id}"
                        >View grading job ${submission.grading_job?.id}</a
                      >
                    `
                  : html`
                      <a
                        class="btn btn-primary mt-2"
                        href="${urlPrefix}/grading_job/${submission.grading_job?.id}"
                        >View grading job ${submission.grading_job?.id}</a
                      >
                    `}
              `
            : ''}
        `,
    footer: html`
      <button type="button" class="btn btn-secondary" data-bs-dismiss="modal">Close</button>
    `,
  });
}

function RubricItemsWithIndent(
  rubric_items: RubricData['rubric_items'][0][] | null | undefined,
  rubric_items_grading: Record<string, RubricGradingItem> | null | undefined,
) {
  if (!rubric_items) return '';

  // First group rubric items by parent
  const itemsByParent = {};
  rubric_items.forEach((item) => {
    const parent = item.parent_id ?? '';
    if (!itemsByParent[parent]) {
      itemsByParent[parent] = [];
    }
    itemsByParent[parent].push(item);
  });

  // Then print item tree recursively, starting with root node
  const itemTree = RubricItemsWithIndentRecursive('', itemsByParent, rubric_items_grading);
  return html`<div role="tree">${joinHtml(itemTree)}</div>`;
}

function RubricItemsWithIndentRecursive(
  current_parent: string,
  rubric_items_by_parent: Record<string, RubricData['rubric_items'][0][]>,
  rubric_items_grading: Record<string, RubricGradingItem> | null | undefined,
) {
  return rubric_items_by_parent[current_parent].map((item) => {
    const isLeafNode = !(item.id in rubric_items_by_parent);
    const itemRendered = RubricItem(item, isLeafNode, rubric_items_grading?.[item.id]);
    const childrenRendered = isLeafNode
      ? ''
      : RubricItemsWithIndentRecursive(item.id, rubric_items_by_parent, rubric_items_grading);
    return html`<div role="treeitem">
      ${itemRendered}
      ${isLeafNode ? '' : html`<div role="group" class="ms-4">${childrenRendered}</div>`}
    </div>`;
  });
}

function RubricItem(
  item: RubricData['rubric_items'][0],
  is_leaf_node: boolean,
  item_grading: RubricGradingItem | undefined | null,
) {
  return html`
    <div role="treeitem">
      <label class="w-100" data-testid="rubric-item-container-${item.id}">
        <input type="checkbox" disabled ${item_grading?.score ? 'checked' : ''} />
        <span class="text-${item.points >= 0 ? 'success' : 'danger'}">
          ${is_leaf_node
            ? html`<strong data-testid="rubric-item-points">
                [${(item.points >= 0 ? '+' : '') + item.points}]
              </strong>`
            : ''}
        </span>
        <span class="d-inline-block" data-testid="rubric-item-description">
          ${unsafeHtml(item.description_rendered ?? '')}
        </span>
        ${item.explanation
          ? html`
              <button
                type="button"
                class="btn btn-xs text-info"
                data-toggle="popover"
                data-content="${item.explanation_rendered}"
                data-html="true"
                data-testid="rubric-item-explanation"
              >
                <i class="fas fa-circle-info"></i>
                <span class="sr-only">Details</span>
              </button>
            `
          : ''}
      </label>
    </div>
  `;
}

function buildGradingJobStats(job: GradingJob | null) {
  if (!job) return null;

  const durations: (number | null)[] = [];
  const formatDiff = (start: Date | null, end: Date | null, addToPhases = true) => {
    const duration = end == null || start == null ? null : differenceInMilliseconds(end, start);
    if (addToPhases) durations.push(duration);
    return duration == null ? '\u2212' : (duration / 1000).toFixed(3).replace(/\.?0+$/, '') + 's';
  };

  const stats = {
    submitDuration: formatDiff(job.grading_requested_at, job.grading_submitted_at),
    queueDuration: formatDiff(job.grading_submitted_at, job.grading_received_at),
    prepareDuration: formatDiff(job.grading_received_at, job.grading_started_at),
    runDuration: formatDiff(job.grading_started_at, job.grading_finished_at),
    reportDuration: formatDiff(job.grading_finished_at, job.graded_at),
    totalDuration: formatDiff(job.grading_requested_at, job.graded_at, false),
  };
  const totalDuration = durations.reduce((a, b) => (a ?? 0) + (b ?? 0), 0) || 1;

  return {
    ...stats,
    phases: durations.map(
      // Round down to avoid width being greater than 100% with floating point errors
      (duration) => Math.floor(((duration ?? 0) * 1000) / totalDuration) / 10,
    ),
  };
}<|MERGE_RESOLUTION|>--- conflicted
+++ resolved
@@ -3,20 +3,10 @@
 import { differenceInMilliseconds } from 'date-fns';
 import { z } from 'zod';
 
-<<<<<<< HEAD
-import { HtmlValue, html, unsafeHtml, joinHtml } from '@prairielearn/html';
+import { type HtmlValue, html, joinHtml, unsafeHtml } from '@prairielearn/html';
 
 import { config } from '../lib/config.js';
 import {
-  GradingJobSchema,
-  RubricGradingItem,
-  SubmissionSchema,
-=======
-import { type HtmlValue, html, unsafeHtml } from '@prairielearn/html';
-
-import { config } from '../lib/config.js';
-import {
->>>>>>> 5cd98f80
   type AssessmentQuestion,
   type GradingJob,
   GradingJobSchema,
@@ -147,54 +137,9 @@
                             (item) =>
                               item.always_show_to_students ||
                               submission.rubric_grading?.rubric_items?.[item.id]?.score,
-<<<<<<< HEAD
                           ),
                           submission.rubric_grading?.rubric_items,
                         )}
-=======
-                          )
-                          .map(
-                            (item) => html`
-                              <div>
-                                <label class="w-100" data-testid="rubric-item-container-${item.id}">
-                                  <input
-                                    type="checkbox"
-                                    disabled
-                                    ${submission.rubric_grading?.rubric_items?.[item.id]?.score
-                                      ? 'checked'
-                                      : ''}
-                                  />
-                                  <span class="text-${item.points >= 0 ? 'success' : 'danger'}">
-                                    <strong data-testid="rubric-item-points">
-                                      [${(item.points >= 0 ? '+' : '') + item.points}]
-                                    </strong>
-                                  </span>
-                                  <span
-                                    class="d-inline-block"
-                                    data-testid="rubric-item-description"
-                                  >
-                                    ${unsafeHtml(item.description_rendered ?? '')}
-                                  </span>
-                                  ${item.explanation
-                                    ? html`
-                                        <button
-                                          type="button"
-                                          class="btn btn-xs btn-ghost"
-                                          data-bs-toggle="popover"
-                                          data-bs-content="${item.explanation_rendered}"
-                                          data-bs-html="true"
-                                          data-testid="rubric-item-explanation"
-                                        >
-                                          <i class="fas fa-circle-info"></i>
-                                          <span class="visually-hidden">Details</span>
-                                        </button>
-                                      `
-                                    : ''}
-                                </label>
-                              </div>
-                            `,
-                          )}
->>>>>>> 5cd98f80
                         ${submission.rubric_grading?.adjust_points
                           ? html`
                               <div class="mb-2">
@@ -616,9 +561,9 @@
               <button
                 type="button"
                 class="btn btn-xs text-info"
-                data-toggle="popover"
-                data-content="${item.explanation_rendered}"
-                data-html="true"
+                data-bs-toggle="popover"
+                data-bs-content="${item.explanation_rendered}"
+                data-bs-html="true"
                 data-testid="rubric-item-explanation"
               >
                 <i class="fas fa-circle-info"></i>
