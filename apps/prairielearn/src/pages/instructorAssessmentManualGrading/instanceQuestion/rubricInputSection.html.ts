import { html, joinHtml, unsafeHtml } from '@prairielearn/html';

<<<<<<< HEAD
import { type AssessmentQuestion, type RubricGradingItem } from '../../../lib/db-types.js';
=======
import type { AssessmentQuestion, RubricGradingItem } from '../../../lib/db-types.js';
>>>>>>> 03116113
import { type RubricData, type RubricGradingData } from '../../../lib/manualGrading.js';

export function RubricInputSection({
  resLocals,
  disable,
}: {
  resLocals: Record<string, any>;
  disable: boolean;
}) {
  if (!resLocals.rubric_data) return '';
  const rubric_data: RubricData = resLocals.rubric_data;
  const rubric_grading: RubricGradingData | null = resLocals.submission.rubric_grading;

  return html`
    <style>
      .js-selectable-rubric-item-label {
        border-color: rgba(0, 0, 0, 0);
        border-width: 1px;
        border-style: solid;
      }
      .js-selectable-rubric-item-label:has(input:checked) {
        border-color: rgba(0, 0, 0, 0.125);
        background-color: var(--light);
      }
      .js-selectable-rubric-item-label p {
        margin-bottom: 0;
      }
    </style>
<<<<<<< HEAD
    ${RubricItemsWithIndent(
      rubric_data.rubric_items,
      rubric_grading?.rubric_items,
      resLocals.assessment_question,
      disable,
    )}
=======
    ${RubricItems({
      rubric_items: rubric_data.rubric_items,
      rubric_grading_items: rubric_grading?.rubric_items,
      assessment_question: resLocals.assessment_question,
      disable,
    })}
>>>>>>> 03116113
    <div class="js-adjust-points d-flex justify-content-end">
      <button
        type="button"
        class="js-adjust-points-enable btn btn-sm btn-link ${rubric_grading?.adjust_points ||
        disable
          ? 'd-none'
          : ''}"
      >
        Apply adjustment
      </button>
      <div
        class="js-adjust-points-input-container w-25 ${rubric_grading?.adjust_points
          ? ''
          : 'd-none'}"
      >
        <label>
          <span class="small">Adjustment:</span>
          <div class="js-manual-grading-points">
            <div class="input-group input-group-sm">
              <input
                type="number"
                step="any"
                class="form-control js-adjust-points-points"
                name="score_manual_adjust_points"
                data-max-points="${resLocals.assessment_question.max_manual_points ||
                resLocals.assessment_question.max_points}"
                value="${Math.round((rubric_grading?.adjust_points ?? 0) * 100) / 100 || ''}"
                ${disable ? 'disabled' : ''}
              />
            </div>
          </div>
          ${resLocals.assessment_question.max_points
            ? html`
                <div class="js-manual-grading-percentage">
                  <div class="input-group input-group-sm">
                    <input
                      type="number"
                      step="any"
                      class="form-control js-adjust-points-percentage"
                      name="score_manual_adjust_percent"
                      data-max-points="${resLocals.assessment_question.max_manual_points ||
                      resLocals.assessment_question.max_points}"
                      value="${Math.round(
                        ((rubric_grading?.adjust_points || 0) * 10000) /
                          (resLocals.assessment_question.max_manual_points ||
                            resLocals.assessment_question.max_points),
                      ) / 100 || ''}"
                      ${disable ? 'disabled' : ''}
                    />
                    <span class="input-group-text">%</span>
                  </div>
                </div>
              `
            : ''}
        </label>
      </div>
    </div>
  `;
}

<<<<<<< HEAD
function RubricItemsWithIndent(
  rubric_items: RubricData['rubric_items'][0][] | null | undefined,
  rubric_items_grading: Record<string, RubricGradingItem> | null | undefined,
  assessment_question: AssessmentQuestion,
  disable: boolean,
) {
  if (!rubric_items) return '';

  // First group rubric items by parent
  const itemsByParent = {};
  rubric_items.forEach((item) => {
    const parent = item.parent_id ?? '';
    if (!itemsByParent[parent]) {
      itemsByParent[parent] = [];
    }
    itemsByParent[parent].push(item);
  });

  // Then print item tree recursively, starting with root node
  const itemTree = RubricItemsWithIndentRecursive(
    '',
    itemsByParent,
    rubric_items_grading,
    assessment_question,
    disable,
  );
  return html`<div role="tree">${joinHtml(itemTree)}</div>`;
}

function RubricItemsWithIndentRecursive(
  current_parent: string,
  rubric_items_by_parent: Record<string, RubricData['rubric_items'][0][]>,
  rubric_items_grading: Record<string, RubricGradingItem> | null | undefined,
  assessment_question: AssessmentQuestion,
  disable: boolean,
) {
  return rubric_items_by_parent[current_parent].map((item) => {
    const isLeafNode = !(item.id in rubric_items_by_parent);
    const itemRendered = RubricItem(
      item,
      isLeafNode,
      rubric_items_grading?.[item.id],
      assessment_question,
      disable,
    );
    const childrenRendered = isLeafNode
      ? ''
      : RubricItemsWithIndentRecursive(
          item.id,
          rubric_items_by_parent,
          rubric_items_grading,
          assessment_question,
          disable,
        );
    return html`<div role="treeitem">
      ${itemRendered}
      ${isLeafNode ? '' : html`<div role="group" class="ms-4">${childrenRendered}</div>`}
    </div>`;
  });
}

function RubricItem(
  item: RubricData['rubric_items'][0],
  is_leaf_node: boolean,
  item_grading: RubricGradingItem | undefined | null,
  assessment_question: AssessmentQuestion,
  disable: boolean,
) {
  return html`
    <label class="js-selectable-rubric-item-label w-100">
      <input
        type="checkbox"
        name="rubric_item_selected_manual"
        class="js-selectable-rubric-item"
        value="${item.id}"
        ${item_grading?.score ? 'checked' : ''}
        ${disable ? 'disabled' : ''}
        data-parent-item="${item.parent_id}"
        data-rubric-item-points="${item.points}"
        data-key-binding="${item.key_binding}"
      />
      <span class="badge text-bg-info">${item.key_binding}</span>
      ${is_leaf_node
        ? html`<span class="float-end text-${item.points >= 0 ? 'success' : 'danger'}">
            <strong>
              <span class="js-manual-grading-points" data-testid="rubric-item-points">
                [${(item.points >= 0 ? '+' : '') + Math.round(item.points * 100) / 100}]
              </span>
              ${assessment_question.max_points
                ? html`
                    <span class="js-manual-grading-percentage">
                      [${(item.points >= 0 ? '+' : '') +
                      Math.round(
                        (item.points * 10000) /
                          (assessment_question.max_manual_points || assessment_question.max_points),
                      ) /
                        100}%]
                    </span>
                  `
                : ''}
            </strong>
          </span>`
        : ''}
      <span>
        <div class="d-inline-block" data-testid="rubric-item-description">
          ${unsafeHtml(item.description_rendered ?? '')}
        </div>
        <div class="small text-muted" data-testid="rubric-item-explanation">
          ${unsafeHtml(item.explanation_rendered ?? '')}
        </div>
        <div class="small text-muted" data-testid="rubric-item-grader-note">
          ${unsafeHtml(item.grader_note_rendered ?? '')}
        </div>
      </span>
    </label>
=======
function RubricItems({
  rubric_items,
  rubric_grading_items,
  assessment_question,
  disable,
}: {
  rubric_items: RubricData['rubric_items'][0][] | null | undefined;
  rubric_grading_items: Record<string, RubricGradingItem> | null | undefined;
  assessment_question: AssessmentQuestion;
  disable: boolean;
}) {
  return rubric_items?.map((item) =>
    RubricItem({
      item,
      item_grading: rubric_grading_items?.[item.id],
      assessment_question,
      disable,
    }),
  );
}

function RubricItem({
  item,
  item_grading,
  assessment_question,
  disable,
}: {
  item: RubricData['rubric_items'][0];
  item_grading: RubricGradingItem | undefined | null;
  assessment_question: AssessmentQuestion;
  disable: boolean;
}) {
  return html`
    <div>
      <label class="js-selectable-rubric-item-label w-100">
        <input
          type="checkbox"
          name="rubric_item_selected_manual"
          class="js-selectable-rubric-item"
          value="${item.id}"
          ${item_grading?.score ? 'checked' : ''}
          ${disable ? 'disabled' : ''}
          data-rubric-item-points="${item.points}"
          data-key-binding="${item.key_binding}"
        />
        <span class="badge text-bg-info">${item.key_binding}</span>
        <span class="float-end text-${item.points >= 0 ? 'success' : 'danger'}">
          <strong>
            <span class="js-manual-grading-points" data-testid="rubric-item-points">
              [${(item.points >= 0 ? '+' : '') + Math.round(item.points * 100) / 100}]
            </span>
            ${assessment_question.max_points
              ? html`
                  <span class="js-manual-grading-percentage">
                    [${(item.points >= 0 ? '+' : '') +
                    Math.round(
                      (item.points * 10000) /
                        (assessment_question.max_manual_points || assessment_question.max_points),
                    ) /
                      100}%]
                  </span>
                `
              : ''}
          </strong>
        </span>
        <span>
          <div class="d-inline-block" data-testid="rubric-item-description">
            ${unsafeHtml(item.description_rendered ?? '')}
          </div>
          <div class="small text-muted" data-testid="rubric-item-explanation">
            ${unsafeHtml(item.explanation_rendered ?? '')}
          </div>
          <div class="small text-muted" data-testid="rubric-item-grader-note">
            ${unsafeHtml(item.grader_note_rendered ?? '')}
          </div>
        </span>
      </label>
    </div>
>>>>>>> 03116113
  `;
}<|MERGE_RESOLUTION|>--- conflicted
+++ resolved
@@ -1,10 +1,6 @@
 import { html, joinHtml, unsafeHtml } from '@prairielearn/html';
 
-<<<<<<< HEAD
 import { type AssessmentQuestion, type RubricGradingItem } from '../../../lib/db-types.js';
-=======
-import type { AssessmentQuestion, RubricGradingItem } from '../../../lib/db-types.js';
->>>>>>> 03116113
 import { type RubricData, type RubricGradingData } from '../../../lib/manualGrading.js';
 
 export function RubricInputSection({
@@ -33,21 +29,12 @@
         margin-bottom: 0;
       }
     </style>
-<<<<<<< HEAD
-    ${RubricItemsWithIndent(
-      rubric_data.rubric_items,
-      rubric_grading?.rubric_items,
-      resLocals.assessment_question,
-      disable,
-    )}
-=======
-    ${RubricItems({
+    ${RubricItemsWithIndent({
       rubric_items: rubric_data.rubric_items,
       rubric_grading_items: rubric_grading?.rubric_items,
       assessment_question: resLocals.assessment_question,
       disable,
     })}
->>>>>>> 03116113
     <div class="js-adjust-points d-flex justify-content-end">
       <button
         type="button"
@@ -108,13 +95,17 @@
   `;
 }
 
-<<<<<<< HEAD
-function RubricItemsWithIndent(
-  rubric_items: RubricData['rubric_items'][0][] | null | undefined,
-  rubric_items_grading: Record<string, RubricGradingItem> | null | undefined,
-  assessment_question: AssessmentQuestion,
-  disable: boolean,
-) {
+function RubricItemsWithIndent({
+  rubric_items,
+  rubric_grading_items,
+  assessment_question,
+  disable,
+}: {
+  rubric_items: RubricData['rubric_items'][0][] | null | undefined;
+  rubric_grading_items: Record<string, RubricGradingItem> | null | undefined;
+  assessment_question: AssessmentQuestion;
+  disable: boolean;
+}) {
   if (!rubric_items) return '';
 
   // First group rubric items by parent
@@ -128,41 +119,47 @@
   });
 
   // Then print item tree recursively, starting with root node
-  const itemTree = RubricItemsWithIndentRecursive(
-    '',
-    itemsByParent,
-    rubric_items_grading,
+  const itemTree = RubricItemsWithIndentRecursive({
+    current_parent: '',
+    rubric_items_by_parent: itemsByParent,
+    rubric_grading_items,
     assessment_question,
     disable,
-  );
+  });
   return html`<div role="tree">${joinHtml(itemTree)}</div>`;
 }
 
-function RubricItemsWithIndentRecursive(
-  current_parent: string,
-  rubric_items_by_parent: Record<string, RubricData['rubric_items'][0][]>,
-  rubric_items_grading: Record<string, RubricGradingItem> | null | undefined,
-  assessment_question: AssessmentQuestion,
-  disable: boolean,
-) {
+function RubricItemsWithIndentRecursive({
+  current_parent,
+  rubric_items_by_parent,
+  rubric_grading_items,
+  assessment_question,
+  disable,
+}: {
+  current_parent: string;
+  rubric_items_by_parent: Record<string, RubricData['rubric_items'][0][]>;
+  rubric_grading_items: Record<string, RubricGradingItem> | null | undefined;
+  assessment_question: AssessmentQuestion;
+  disable: boolean;
+}) {
   return rubric_items_by_parent[current_parent].map((item) => {
     const isLeafNode = !(item.id in rubric_items_by_parent);
-    const itemRendered = RubricItem(
+    const itemRendered = RubricItem({
       item,
-      isLeafNode,
-      rubric_items_grading?.[item.id],
+      item_grading: rubric_grading_items?.[item.id],
       assessment_question,
       disable,
-    );
+      is_leaf_node: isLeafNode,
+    });
     const childrenRendered = isLeafNode
       ? ''
-      : RubricItemsWithIndentRecursive(
-          item.id,
+      : RubricItemsWithIndentRecursive({
+          current_parent: item.id,
           rubric_items_by_parent,
-          rubric_items_grading,
+          rubric_grading_items,
           assessment_question,
           disable,
-        );
+        });
     return html`<div role="treeitem">
       ${itemRendered}
       ${isLeafNode ? '' : html`<div role="group" class="ms-4">${childrenRendered}</div>`}
@@ -170,13 +167,19 @@
   });
 }
 
-function RubricItem(
-  item: RubricData['rubric_items'][0],
-  is_leaf_node: boolean,
-  item_grading: RubricGradingItem | undefined | null,
-  assessment_question: AssessmentQuestion,
-  disable: boolean,
-) {
+function RubricItem({
+  item,
+  item_grading,
+  assessment_question,
+  disable,
+  is_leaf_node,
+}: {
+  item: RubricData['rubric_items'][0];
+  item_grading: RubricGradingItem | undefined | null;
+  assessment_question: AssessmentQuestion;
+  disable: boolean;
+  is_leaf_node: boolean;
+}) {
   return html`
     <label class="js-selectable-rubric-item-label w-100">
       <input
@@ -224,85 +227,5 @@
         </div>
       </span>
     </label>
-=======
-function RubricItems({
-  rubric_items,
-  rubric_grading_items,
-  assessment_question,
-  disable,
-}: {
-  rubric_items: RubricData['rubric_items'][0][] | null | undefined;
-  rubric_grading_items: Record<string, RubricGradingItem> | null | undefined;
-  assessment_question: AssessmentQuestion;
-  disable: boolean;
-}) {
-  return rubric_items?.map((item) =>
-    RubricItem({
-      item,
-      item_grading: rubric_grading_items?.[item.id],
-      assessment_question,
-      disable,
-    }),
-  );
-}
-
-function RubricItem({
-  item,
-  item_grading,
-  assessment_question,
-  disable,
-}: {
-  item: RubricData['rubric_items'][0];
-  item_grading: RubricGradingItem | undefined | null;
-  assessment_question: AssessmentQuestion;
-  disable: boolean;
-}) {
-  return html`
-    <div>
-      <label class="js-selectable-rubric-item-label w-100">
-        <input
-          type="checkbox"
-          name="rubric_item_selected_manual"
-          class="js-selectable-rubric-item"
-          value="${item.id}"
-          ${item_grading?.score ? 'checked' : ''}
-          ${disable ? 'disabled' : ''}
-          data-rubric-item-points="${item.points}"
-          data-key-binding="${item.key_binding}"
-        />
-        <span class="badge text-bg-info">${item.key_binding}</span>
-        <span class="float-end text-${item.points >= 0 ? 'success' : 'danger'}">
-          <strong>
-            <span class="js-manual-grading-points" data-testid="rubric-item-points">
-              [${(item.points >= 0 ? '+' : '') + Math.round(item.points * 100) / 100}]
-            </span>
-            ${assessment_question.max_points
-              ? html`
-                  <span class="js-manual-grading-percentage">
-                    [${(item.points >= 0 ? '+' : '') +
-                    Math.round(
-                      (item.points * 10000) /
-                        (assessment_question.max_manual_points || assessment_question.max_points),
-                    ) /
-                      100}%]
-                  </span>
-                `
-              : ''}
-          </strong>
-        </span>
-        <span>
-          <div class="d-inline-block" data-testid="rubric-item-description">
-            ${unsafeHtml(item.description_rendered ?? '')}
-          </div>
-          <div class="small text-muted" data-testid="rubric-item-explanation">
-            ${unsafeHtml(item.explanation_rendered ?? '')}
-          </div>
-          <div class="small text-muted" data-testid="rubric-item-grader-note">
-            ${unsafeHtml(item.grader_note_rendered ?? '')}
-          </div>
-        </span>
-      </label>
-    </div>
->>>>>>> 03116113
   `;
 }