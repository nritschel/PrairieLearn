--- conflicted
+++ resolved
@@ -79,7 +79,6 @@
                 class="badge badge-dark badge-workspace badge-append font-weight-normal"
               ></span>
             </div>
-
             <button
               class="navbar-toggler ml-2"
               type="button"
@@ -88,14 +87,9 @@
             >
               <span class="navbar-toggler-icon"></span>
             </button>
-
-<<<<<<< HEAD
-          <div class="collapse navbar-collapse" id="workspace-nav">
-            <ul class="navbar-nav ml-auto">
-              <li class="d-sm-none nav-item ml-2 my-1">
-                <span class="nav-item badge badge-light">${navTitle}</span>
-              </li>
-              ${resLocals.assessment?.type === 'Exam' && resLocals.assessment_instance_remaining_ms
+            <div class="collapse navbar-collapse" id="workspace-nav">
+              <ul class="navbar-nav ml-auto">
+                ${resLocals.assessment?.type === 'Exam' && resLocals.assessment_instance_remaining_ms
                 ? html`
                     <li class="nav-item ml-2 my-1">
                       <div id="countdownProgress"></div>
@@ -105,60 +99,6 @@
                     </li>
                   `
                 : ''}
-              <li class="nav-item ml-2 my-1">
-                <button
-                  id="reboot"
-                  class="nav-item btn btn-light"
-                  data-toggle="modal"
-                  data-target="#rebootModal"
-                >
-                  <i class="fas fa-sync text-info" aria-hidden="true"></i>
-                  Reboot
-                </button>
-              </li>
-              <li class="nav-item ml-2 my-1">
-                <button
-                  id="reset"
-                  class="nav-item btn btn-light"
-                  data-toggle="modal"
-                  data-target="#resetModal"
-                >
-                  <i class="fas fa-trash text-danger" aria-hidden="true"></i>
-                  Reset
-                </button>
-              </li>
-              ${showLogs
-                ? html`
-                    <li class="nav-item ml-2 my-1">
-                      <a
-                        class="nav-item btn btn-light"
-                        href="${urlPrefix}/workspace/${workspace_id}/logs"
-                        target="_blank"
-                      >
-                        <i class="fas fa-bars-staggered" aria-hidden="true"></i>
-                        Logs
-                      </a>
-                    </li>
-                  `
-                : null}
-              <li class="nav-item ml-2 ml-md-3 my-1">
-                <a
-                  tabindex="0"
-                  type="button"
-                  class="nav-item btn btn-light"
-                  data-container="body"
-                  data-toggle="popover"
-                  data-placement="bottom"
-                  data-html="true"
-                  data-content="${escapeHtml(HelpButtonContents())}"
-                >
-                  <i class="fas fa-question-circle text-secondary" aria-hidden="true"></i>
-                </a>
-              </li>
-            </ul>
-=======
-            <div class="collapse navbar-collapse" id="workspace-nav">
-              <ul class="navbar-nav ml-auto">
                 <li class="nav-item ml-2 my-1">
                   <button
                     id="reboot"
@@ -212,7 +152,6 @@
                 </li>
               </ul>
             </div>
->>>>>>> e3eafc75
           </div>
         </nav>
 
