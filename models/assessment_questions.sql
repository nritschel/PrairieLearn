CREATE TABLE IF NOT EXISTS assessment_questions (
    id BIGSERIAL PRIMARY KEY,
    number INTEGER,
    max_points DOUBLE PRECISION,
    points_list DOUBLE PRECISION[],
    init_points DOUBLE PRECISION,
    force_max_points BOOLEAN DEFAULT FALSE,
    assessment_id BIGINT NOT NULL REFERENCES assessments ON DELETE CASCADE ON UPDATE CASCADE,
    alternative_group_id BIGINT REFERENCES alternative_groups ON DELETE SET NULL ON UPDATE CASCADE,
    number_in_alternative_group INTEGER,
    question_id BIGINT NOT NULL REFERENCES questions ON DELETE CASCADE ON UPDATE CASCADE,
    deleted_at TIMESTAMP WITH TIME ZONE,
    UNIQUE (question_id, assessment_id)
);

<<<<<<< HEAD
CREATE INDEX IF NOT EXISTS assessment_questions_assessment_id_idx ON assessment_questions (assessment_id);
CREATE INDEX IF NOT EXISTS assessment_questions_alternative_group_id_idx ON assessment_questions (alternative_group_id);


ALTER TABLE assessment_questions ALTER COLUMN alternative_group_id DROP NOT NULL;
=======
ALTER TABLE assessment_questions ALTER COLUMN alternative_group_id DROP NOT NULL;
ALTER TABLE assessment_questions ADD COLUMN IF NOT EXISTS force_max_points BOOLEAN DEFAULT FALSE;
>>>>>>> ad9035e0
<|MERGE_RESOLUTION|>--- conflicted
+++ resolved
@@ -13,13 +13,9 @@
     UNIQUE (question_id, assessment_id)
 );
 
-<<<<<<< HEAD
 CREATE INDEX IF NOT EXISTS assessment_questions_assessment_id_idx ON assessment_questions (assessment_id);
 CREATE INDEX IF NOT EXISTS assessment_questions_alternative_group_id_idx ON assessment_questions (alternative_group_id);
 
 
 ALTER TABLE assessment_questions ALTER COLUMN alternative_group_id DROP NOT NULL;
-=======
-ALTER TABLE assessment_questions ALTER COLUMN alternative_group_id DROP NOT NULL;
-ALTER TABLE assessment_questions ADD COLUMN IF NOT EXISTS force_max_points BOOLEAN DEFAULT FALSE;
->>>>>>> ad9035e0
+ALTER TABLE assessment_questions ADD COLUMN IF NOT EXISTS force_max_points BOOLEAN DEFAULT FALSE;